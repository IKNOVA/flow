--- conflicted
+++ resolved
@@ -398,14 +398,9 @@
         final List<File> ll = Arrays.asList(l);
         Collections.sort(ll);
 
-<<<<<<< HEAD
         for (final Iterator<File> i = ll.iterator(); i.hasNext();) {
             final File lf = i.next();
-=======
-        for (final Iterator i = ll.iterator(); i.hasNext();) {
-            final File lf = (File) i.next();
             col.add(lf);
->>>>>>> c1cc0a1d
             if (lf.isDirectory()) {
                 addItemIds(col, lf);
             }
