package com.vaadin.data.util;

import java.util.ArrayList;
import java.util.Arrays;
import java.util.Collection;
import java.util.Iterator;
import java.util.LinkedHashMap;
import java.util.List;
import java.util.Map;

import org.junit.Assert;

import org.easymock.Capture;
import org.easymock.EasyMock;

import com.vaadin.data.Container;
import com.vaadin.data.Container.Indexed.ItemAddEvent;
import com.vaadin.data.Container.Indexed.ItemRemoveEvent;
import com.vaadin.data.Container.ItemSetChangeListener;
import com.vaadin.data.Item;
<<<<<<< HEAD
import com.vaadin.data.util.filter.Compare;
=======
import com.vaadin.data.util.NestedMethodPropertyTest.Address;
>>>>>>> 10fa4e42

/**
 * Test basic functionality of BeanItemContainer.
 * 
 * Most sorting related tests are in {@link BeanItemContainerSortTest}.
 */
public class BeanItemContainerTest extends AbstractBeanContainerTest {

    // basics from the common container test

    private Map<String, ClassName> nameToBean = new LinkedHashMap<String, ClassName>();

    private BeanItemContainer<ClassName> getContainer() {
        return new BeanItemContainer<ClassName>(ClassName.class);
    }

    @Override
    public void setUp() {
        nameToBean.clear();

        for (int i = 0; i < sampleData.length; i++) {
            ClassName className = new ClassName(sampleData[i], i);
            nameToBean.put(sampleData[i], className);
        }
    }

    @Override
    @SuppressWarnings("unchecked")
    protected void initializeContainer(Container container) {
        BeanItemContainer<ClassName> beanItemContainer = (BeanItemContainer<ClassName>) container;

        beanItemContainer.removeAllItems();

        Iterator<ClassName> it = nameToBean.values().iterator();
        while (it.hasNext()) {
            beanItemContainer.addBean(it.next());
        }
    }

    @Override
    protected void validateContainer(Container container,
            Object expectedFirstItemId, Object expectedLastItemId,
            Object itemIdInSet, Object itemIdNotInSet,
            boolean checkGetItemNull, int expectedSize) {
        Object notInSet = nameToBean.get(itemIdNotInSet);
        if (notInSet == null && itemIdNotInSet != null) {
            notInSet = new ClassName(String.valueOf(itemIdNotInSet), 9999);
        }
        super.validateContainer(container, nameToBean.get(expectedFirstItemId),
                nameToBean.get(expectedLastItemId),
                nameToBean.get(itemIdInSet), notInSet, checkGetItemNull,
                expectedSize);
    }

    @Override
    protected boolean isFilteredOutItemNull() {
        return false;
    }

    public void testGetType_existingProperty_typeReturned() {
        BeanItemContainer<ClassName> container = getContainer();
        Assert.assertEquals(
                "Unexpected type is returned for property 'simpleName'",
                String.class, container.getType("simpleName"));
    }

    public void testGetType_notExistingProperty_nullReturned() {
        BeanItemContainer<ClassName> container = getContainer();
        Assert.assertNull("Not null type is returned for property ''",
                container.getType(""));
    }

    public void testBasicOperations() {
        testBasicContainerOperations(getContainer());
    }

    public void testFiltering() {
        testContainerFiltering(getContainer());
    }

    public void testSorting() {
        testContainerSorting(getContainer());
    }

    public void testSortingAndFiltering() {
        testContainerSortingAndFiltering(getContainer());
    }

    // duplicated from parent class and modified - adding items to
    // BeanItemContainer differs from other containers
    public void testContainerOrdered() {
        BeanItemContainer<String> container = new BeanItemContainer<String>(
                String.class);

        String id = "test1";

        Item item = container.addBean(id);
        assertNotNull(item);

        assertEquals(id, container.firstItemId());
        assertEquals(id, container.lastItemId());

        // isFirstId
        assertTrue(container.isFirstId(id));
        assertTrue(container.isFirstId(container.firstItemId()));
        // isLastId
        assertTrue(container.isLastId(id));
        assertTrue(container.isLastId(container.lastItemId()));

        // Add a new item before the first
        // addItemAfter
        String newFirstId = "newFirst";
        item = container.addItemAfter(null, newFirstId);
        assertNotNull(item);
        assertNotNull(container.getItem(newFirstId));

        // isFirstId
        assertTrue(container.isFirstId(newFirstId));
        assertTrue(container.isFirstId(container.firstItemId()));
        // isLastId
        assertTrue(container.isLastId(id));
        assertTrue(container.isLastId(container.lastItemId()));

        // nextItemId
        assertEquals(id, container.nextItemId(newFirstId));
        assertNull(container.nextItemId(id));
        assertNull(container.nextItemId("not-in-container"));

        // prevItemId
        assertEquals(newFirstId, container.prevItemId(id));
        assertNull(container.prevItemId(newFirstId));
        assertNull(container.prevItemId("not-in-container"));

        // addItemAfter(Object)
        String newSecondItemId = "newSecond";
        item = container.addItemAfter(newFirstId, newSecondItemId);
        // order is now: newFirstId, newSecondItemId, id
        assertNotNull(item);
        assertNotNull(container.getItem(newSecondItemId));
        assertEquals(id, container.nextItemId(newSecondItemId));
        assertEquals(newFirstId, container.prevItemId(newSecondItemId));

        // addItemAfter(Object,Object)
        String fourthId = "id of the fourth item";
        Item fourth = container.addItemAfter(newFirstId, fourthId);
        // order is now: newFirstId, fourthId, newSecondItemId, id
        assertNotNull(fourth);
        assertEquals(fourth, container.getItem(fourthId));
        assertEquals(newSecondItemId, container.nextItemId(fourthId));
        assertEquals(newFirstId, container.prevItemId(fourthId));

        // addItemAfter(Object,Object)
        Object fifthId = "fifth";
        Item fifth = container.addItemAfter(null, fifthId);
        // order is now: fifthId, newFirstId, fourthId, newSecondItemId, id
        assertNotNull(fifth);
        assertEquals(fifth, container.getItem(fifthId));
        assertEquals(newFirstId, container.nextItemId(fifthId));
        assertNull(container.prevItemId(fifthId));

    }

    public void testContainerIndexed() {
        testContainerIndexed(getContainer(), nameToBean.get(sampleData[2]), 2,
                false, new ClassName("org.vaadin.test.Test", 8888), true);
    }

    @SuppressWarnings("deprecation")
    public void testCollectionConstructors() {
        List<ClassName> classNames = new ArrayList<ClassName>();
        classNames.add(new ClassName("a.b.c.Def", 1));
        classNames.add(new ClassName("a.b.c.Fed", 2));
        classNames.add(new ClassName("b.c.d.Def", 3));

        // note that this constructor is problematic, users should use the
        // version that
        // takes the bean class as a parameter
        BeanItemContainer<ClassName> container = new BeanItemContainer<ClassName>(
                classNames);

        Assert.assertEquals(3, container.size());
        Assert.assertEquals(classNames.get(0), container.firstItemId());
        Assert.assertEquals(classNames.get(1), container.getIdByIndex(1));
        Assert.assertEquals(classNames.get(2), container.lastItemId());

        BeanItemContainer<ClassName> container2 = new BeanItemContainer<ClassName>(
                ClassName.class, classNames);

        Assert.assertEquals(3, container2.size());
        Assert.assertEquals(classNames.get(0), container2.firstItemId());
        Assert.assertEquals(classNames.get(1), container2.getIdByIndex(1));
        Assert.assertEquals(classNames.get(2), container2.lastItemId());
    }

    // this only applies to the collection constructor with no type parameter
    @SuppressWarnings("deprecation")
    public void testEmptyCollectionConstructor() {
        try {
            new BeanItemContainer<ClassName>((Collection<ClassName>) null);
            Assert.fail("Initializing BeanItemContainer from a null collection should not work!");
        } catch (IllegalArgumentException e) {
            // success
        }
        try {
            new BeanItemContainer<ClassName>(new ArrayList<ClassName>());
            Assert.fail("Initializing BeanItemContainer from an empty collection should not work!");
        } catch (IllegalArgumentException e) {
            // success
        }
    }

    public void testItemSetChangeListeners() {
        BeanItemContainer<ClassName> container = getContainer();
        ItemSetChangeCounter counter = new ItemSetChangeCounter();
        container.addListener(counter);

        ClassName cn1 = new ClassName("com.example.Test", 1111);
        ClassName cn2 = new ClassName("com.example.Test2", 2222);

        initializeContainer(container);
        counter.reset();
        container.addBean(cn1);
        counter.assertOnce();

        initializeContainer(container);
        counter.reset();
        container.addItem(cn1);
        counter.assertOnce();
        // no notification if already in container
        container.addItem(cn1);
        counter.assertNone();
        container.addItem(cn2);
        counter.assertOnce();

        initializeContainer(container);
        counter.reset();
        container.addItemAfter(null, cn1);
        counter.assertOnce();
        Assert.assertEquals(
                "com.example.Test",
                container.getContainerProperty(container.firstItemId(),
                        FULLY_QUALIFIED_NAME).getValue());

        initializeContainer(container);
        counter.reset();
        container.addItemAfter(container.firstItemId(), cn1);
        counter.assertOnce();
        Assert.assertEquals(
                "com.example.Test",
                container.getContainerProperty(container.getIdByIndex(1),
                        FULLY_QUALIFIED_NAME).getValue());

        initializeContainer(container);
        counter.reset();
        container.addItemAfter(container.lastItemId(), cn1);
        counter.assertOnce();
        Assert.assertEquals(
                "com.example.Test",
                container.getContainerProperty(container.lastItemId(),
                        FULLY_QUALIFIED_NAME).getValue());

        initializeContainer(container);
        counter.reset();
        container.addItemAt(0, cn1);
        counter.assertOnce();
        Assert.assertEquals(
                "com.example.Test",
                container.getContainerProperty(container.firstItemId(),
                        FULLY_QUALIFIED_NAME).getValue());

        initializeContainer(container);
        counter.reset();
        container.addItemAt(1, cn1);
        counter.assertOnce();
        Assert.assertEquals(
                "com.example.Test",
                container.getContainerProperty(container.getIdByIndex(1),
                        FULLY_QUALIFIED_NAME).getValue());

        initializeContainer(container);
        counter.reset();
        container.addItemAt(container.size(), cn1);
        counter.assertOnce();
        Assert.assertEquals(
                "com.example.Test",
                container.getContainerProperty(container.lastItemId(),
                        FULLY_QUALIFIED_NAME).getValue());

        initializeContainer(container);
        counter.reset();
        container.removeItem(nameToBean.get(sampleData[0]));
        counter.assertOnce();

        initializeContainer(container);
        counter.reset();
        // no notification for removing a non-existing item
        container.removeItem(cn1);
        counter.assertNone();

        initializeContainer(container);
        counter.reset();
        container.removeAllItems();
        counter.assertOnce();
        // already empty
        container.removeAllItems();
        counter.assertNone();

    }

    public void testItemSetChangeListenersFiltering() {
        BeanItemContainer<ClassName> container = getContainer();
        ItemSetChangeCounter counter = new ItemSetChangeCounter();
        container.addListener(counter);

        ClassName cn1 = new ClassName("com.example.Test", 1111);
        ClassName cn2 = new ClassName("com.example.Test2", 2222);
        ClassName other = new ClassName("com.example.Other", 3333);

        // simply adding or removing container filters should cause event
        // (content changes)

        initializeContainer(container);
        counter.reset();
        container.addContainerFilter(SIMPLE_NAME, "a", true, false);
        counter.assertOnce();
        container.removeContainerFilters(SIMPLE_NAME);
        counter.assertOnce();

        initializeContainer(container);
        counter.reset();
        container.addContainerFilter(SIMPLE_NAME, "a", true, false);
        counter.assertOnce();
        container.removeAllContainerFilters();
        counter.assertOnce();

        // perform operations while filtering container

        initializeContainer(container);
        counter.reset();
        container.addContainerFilter(FULLY_QUALIFIED_NAME, "Test", true, false);
        counter.assertOnce();

        // passes filter
        container.addBean(cn1);
        counter.assertOnce();

        // passes filter but already in the container
        container.addBean(cn1);
        counter.assertNone();

        initializeContainer(container);
        counter.reset();

        // passes filter
        container.addItem(cn1);
        counter.assertOnce();
        // already in the container
        container.addItem(cn1);
        counter.assertNone();
        container.addItem(cn2);
        counter.assertOnce();
        // does not pass filter
        container.addItem(other);
        counter.assertNone();

        initializeContainer(container);
        counter.reset();
        container.addItemAfter(null, cn1);
        counter.assertOnce();
        Assert.assertEquals(
                "com.example.Test",
                container.getContainerProperty(container.firstItemId(),
                        FULLY_QUALIFIED_NAME).getValue());

        initializeContainer(container);
        counter.reset();
        container.addItemAfter(container.firstItemId(), cn1);
        counter.assertOnce();
        Assert.assertEquals(
                "com.example.Test",
                container.getContainerProperty(container.getIdByIndex(1),
                        FULLY_QUALIFIED_NAME).getValue());

        initializeContainer(container);
        counter.reset();
        container.addItemAfter(container.lastItemId(), cn1);
        counter.assertOnce();
        Assert.assertEquals(
                "com.example.Test",
                container.getContainerProperty(container.lastItemId(),
                        FULLY_QUALIFIED_NAME).getValue());

        initializeContainer(container);
        counter.reset();
        container.addItemAt(0, cn1);
        counter.assertOnce();
        Assert.assertEquals(
                "com.example.Test",
                container.getContainerProperty(container.firstItemId(),
                        FULLY_QUALIFIED_NAME).getValue());

        initializeContainer(container);
        counter.reset();
        container.addItemAt(1, cn1);
        counter.assertOnce();
        Assert.assertEquals(
                "com.example.Test",
                container.getContainerProperty(container.getIdByIndex(1),
                        FULLY_QUALIFIED_NAME).getValue());

        initializeContainer(container);
        counter.reset();
        container.addItemAt(container.size(), cn1);
        counter.assertOnce();
        Assert.assertEquals(
                "com.example.Test",
                container.getContainerProperty(container.lastItemId(),
                        FULLY_QUALIFIED_NAME).getValue());

        // does not pass filter
        // note: testAddRemoveWhileFiltering() checks position for these after
        // removing filter etc, here concentrating on listeners

        initializeContainer(container);
        counter.reset();
        container.addItemAfter(null, other);
        counter.assertNone();

        initializeContainer(container);
        counter.reset();
        container.addItemAfter(container.firstItemId(), other);
        counter.assertNone();

        initializeContainer(container);
        counter.reset();
        container.addItemAfter(container.lastItemId(), other);
        counter.assertNone();

        initializeContainer(container);
        counter.reset();
        container.addItemAt(0, other);
        counter.assertNone();

        initializeContainer(container);
        counter.reset();
        container.addItemAt(1, other);
        counter.assertNone();

        initializeContainer(container);
        counter.reset();
        container.addItemAt(container.size(), other);
        counter.assertNone();

        // passes filter

        initializeContainer(container);
        counter.reset();
        container.addItem(cn1);
        counter.assertOnce();
        container.removeItem(cn1);
        counter.assertOnce();

        // does not pass filter

        initializeContainer(container);
        counter.reset();
        // not visible
        container.removeItem(nameToBean.get(sampleData[0]));
        counter.assertNone();

        container.removeAllItems();
        counter.assertOnce();
        // no visible items
        container.removeAllItems();
        counter.assertNone();
    }

    public void testAddRemoveWhileFiltering() {
        BeanItemContainer<Person> container = new BeanItemContainer<Person>(
                Person.class);

        Person john = new Person("John");
        Person jane = new Person("Jane");
        Person matthew = new Person("Matthew");

        Person jack = new Person("Jack");
        Person michael = new Person("Michael");
        Person william = new Person("William");
        Person julia = new Person("Julia");
        Person george = new Person("George");
        Person mark = new Person("Mark");

        container.addBean(john);
        container.addBean(jane);
        container.addBean(matthew);

        assertEquals(3, container.size());
        // john, jane, matthew

        container.addContainerFilter("name", "j", true, true);

        assertEquals(2, container.size());
        // john, jane, (matthew)

        // add a bean that passes the filter
        container.addBean(jack);
        assertEquals(3, container.size());
        assertEquals(jack, container.lastItemId());
        // john, jane, (matthew), jack

        // add beans that do not pass the filter
        container.addBean(michael);
        // john, jane, (matthew), jack, (michael)
        container.addItemAfter(null, william);
        // (william), john, jane, (matthew), jack, (michael)

        // add after an item that is shown
        container.addItemAfter(john, george);
        // (william), john, (george), jane, (matthew), jack, (michael)
        assertEquals(3, container.size());
        assertEquals(john, container.firstItemId());

        // add after an item that is not shown does nothing
        container.addItemAfter(william, julia);
        // (william), john, (george), jane, (matthew), jack, (michael)
        assertEquals(3, container.size());
        assertEquals(john, container.firstItemId());

        container.addItemAt(1, julia);
        // (william), john, julia, (george), jane, (matthew), jack, (michael)

        container.addItemAt(2, mark);
        // (william), john, julia, (mark), (george), jane, (matthew), jack,
        // (michael)

        container.removeItem(matthew);
        // (william), john, julia, (mark), (george), jane, jack, (michael)

        assertEquals(4, container.size());
        assertEquals(jack, container.lastItemId());

        container.removeContainerFilters("name");

        assertEquals(8, container.size());
        assertEquals(william, container.firstItemId());
        assertEquals(john, container.nextItemId(william));
        assertEquals(julia, container.nextItemId(john));
        assertEquals(mark, container.nextItemId(julia));
        assertEquals(george, container.nextItemId(mark));
        assertEquals(jane, container.nextItemId(george));
        assertEquals(jack, container.nextItemId(jane));
        assertEquals(michael, container.lastItemId());
    }

    public void testRefilterOnPropertyModification() {
        BeanItemContainer<Person> container = new BeanItemContainer<Person>(
                Person.class);

        Person john = new Person("John");
        Person jane = new Person("Jane");
        Person matthew = new Person("Matthew");

        container.addBean(john);
        container.addBean(jane);
        container.addBean(matthew);

        assertEquals(3, container.size());
        // john, jane, matthew

        container.addContainerFilter("name", "j", true, true);

        assertEquals(2, container.size());
        // john, jane, (matthew)

        // #6053 currently, modification of an item that is not visible does not
        // trigger refiltering - should it?
        // matthew.setName("Julia");
        // assertEquals(3, container.size());
        // john, jane, julia

        john.setName("Mark");
        assertEquals(2, container.size());
        // (mark), jane, julia

        container.removeAllContainerFilters();

        assertEquals(3, container.size());
    }

    public void testAddAll() {
        BeanItemContainer<Person> container = new BeanItemContainer<Person>(
                Person.class);

        Person john = new Person("John");
        Person jane = new Person("Jane");
        Person matthew = new Person("Matthew");

        container.addBean(john);
        container.addBean(jane);
        container.addBean(matthew);

        assertEquals(3, container.size());
        // john, jane, matthew

        Person jack = new Person("Jack");
        Person michael = new Person("Michael");

        // addAll
        container.addAll(Arrays.asList(jack, michael));
        // john, jane, matthew, jack, michael

        assertEquals(5, container.size());
        assertEquals(jane, container.nextItemId(john));
        assertEquals(matthew, container.nextItemId(jane));
        assertEquals(jack, container.nextItemId(matthew));
        assertEquals(michael, container.nextItemId(jack));
    }

    public void testUnsupportedMethods() {
        BeanItemContainer<Person> container = new BeanItemContainer<Person>(
                Person.class);
        container.addBean(new Person("John"));

        try {
            container.addItem();
            Assert.fail();
        } catch (UnsupportedOperationException e) {
            // should get exception
        }

        try {
            container.addItemAfter(new Person("Jane"));
            Assert.fail();
        } catch (UnsupportedOperationException e) {
            // should get exception
        }

        try {
            container.addItemAt(0);
            Assert.fail();
        } catch (UnsupportedOperationException e) {
            // should get exception
        }

        try {
            container.addContainerProperty("lastName", String.class, "");
            Assert.fail();
        } catch (UnsupportedOperationException e) {
            // should get exception
        }

        assertEquals(1, container.size());
    }

    public void testRemoveContainerProperty() {
        BeanItemContainer<Person> container = new BeanItemContainer<Person>(
                Person.class);
        Person john = new Person("John");
        container.addBean(john);

        Assert.assertEquals("John", container
                .getContainerProperty(john, "name").getValue());
        Assert.assertTrue(container.removeContainerProperty("name"));
        Assert.assertNull(container.getContainerProperty(john, "name"));

        Assert.assertNotNull(container.getItem(john));
        // property removed also from item
        Assert.assertNull(container.getItem(john).getItemProperty("name"));
    }

    public void testAddNullBean() {
        BeanItemContainer<Person> container = new BeanItemContainer<Person>(
                Person.class);
        Person john = new Person("John");
        container.addBean(john);

        assertNull(container.addItem(null));
        assertNull(container.addItemAfter(null, null));
        assertNull(container.addItemAfter(john, null));
        assertNull(container.addItemAt(0, null));

        assertEquals(1, container.size());
    }

    public void testBeanIdResolver() {
        BeanItemContainer<Person> container = new BeanItemContainer<Person>(
                Person.class);
        Person john = new Person("John");

        assertSame(john, container.getBeanIdResolver().getIdForBean(john));
    }

    public void testNullBeanClass() {
        try {
            new BeanItemContainer<Object>((Class<Object>) null);
        } catch (IllegalArgumentException e) {
            // should get exception
        }
    }

    public void testAddNestedContainerProperty() {
        BeanItemContainer<NestedMethodPropertyTest.Person> container = new BeanItemContainer<NestedMethodPropertyTest.Person>(
                NestedMethodPropertyTest.Person.class);

        NestedMethodPropertyTest.Person john = new NestedMethodPropertyTest.Person(
                "John", new NestedMethodPropertyTest.Address("Ruukinkatu 2-4",
                        20540));
        container.addBean(john);

        assertTrue(container.addNestedContainerProperty("address.street"));
        assertEquals("Ruukinkatu 2-4",
                container.getContainerProperty(john, "address.street")
                        .getValue());
    }

    public void testNestedContainerPropertyWithNullBean() {
        BeanItemContainer<NestedMethodPropertyTest.Person> container = new BeanItemContainer<NestedMethodPropertyTest.Person>(
                NestedMethodPropertyTest.Person.class);
        NestedMethodPropertyTest.Person john = new NestedMethodPropertyTest.Person(
                "John", null);
        assertNotNull(container.addBean(john));
        assertTrue(container
                .addNestedContainerProperty("address.postalCodeObject"));
        assertTrue(container.addNestedContainerProperty("address.street"));
        // the nested properties should return null
        assertNull(container.getContainerProperty(john, "address.street")
                .getValue());
    }

<<<<<<< HEAD
    public void testItemAddedEvent() {
        BeanItemContainer<Person> container = new BeanItemContainer<Person>(
                Person.class);
        Person bean = new Person("John");
        ItemSetChangeListener addListener = createListenerMockFor(container);
        addListener.containerItemSetChange(EasyMock.isA(ItemAddEvent.class));
        EasyMock.replay(addListener);

        container.addItem(bean);

        EasyMock.verify(addListener);
    }

    public void testItemAddedEvent_AddedItem() {
        BeanItemContainer<Person> container = new BeanItemContainer<Person>(
                Person.class);
        Person bean = new Person("John");
        ItemSetChangeListener addListener = createListenerMockFor(container);
        Capture<ItemAddEvent> capturedEvent = captureAddEvent(addListener);
        EasyMock.replay(addListener);

        container.addItem(bean);

        assertEquals(bean, capturedEvent.getValue().getFirstItemId());
    }

    public void testItemAddedEvent_addItemAt_IndexOfAddedItem() {
        BeanItemContainer<Person> container = new BeanItemContainer<Person>(
                Person.class);
        Person bean = new Person("John");
        container.addItem(bean);
        ItemSetChangeListener addListener = createListenerMockFor(container);
        Capture<ItemAddEvent> capturedEvent = captureAddEvent(addListener);
        EasyMock.replay(addListener);

        container.addItemAt(1, new Person(""));

        assertEquals(1, capturedEvent.getValue().getFirstIndex());
    }

    public void testItemAddedEvent_addItemAfter_IndexOfAddedItem() {
        BeanItemContainer<Person> container = new BeanItemContainer<Person>(
                Person.class);
        Person bean = new Person("John");
        container.addItem(bean);
        ItemSetChangeListener addListener = createListenerMockFor(container);
        Capture<ItemAddEvent> capturedEvent = captureAddEvent(addListener);
        EasyMock.replay(addListener);

        container.addItemAfter(bean, new Person(""));

        assertEquals(1, capturedEvent.getValue().getFirstIndex());
    }

    public void testItemAddedEvent_amountOfAddedItems() {
        BeanItemContainer<Person> container = new BeanItemContainer<Person>(
                Person.class);
        ItemSetChangeListener addListener = createListenerMockFor(container);
        Capture<ItemAddEvent> capturedEvent = captureAddEvent(addListener);
        EasyMock.replay(addListener);
        List<Person> beans = Arrays.asList(new Person("Jack"), new Person(
                "John"));

        container.addAll(beans);

        assertEquals(2, capturedEvent.getValue().getAddedItemsCount());
    }

    public void testItemAddedEvent_someItemsAreFiltered_amountOfAddedItemsIsReducedByAmountOfFilteredItems() {
        BeanItemContainer<Person> container = new BeanItemContainer<Person>(
                Person.class);
        ItemSetChangeListener addListener = createListenerMockFor(container);
        Capture<ItemAddEvent> capturedEvent = captureAddEvent(addListener);
        EasyMock.replay(addListener);
        List<Person> beans = Arrays.asList(new Person("Jack"), new Person(
                "John"));
        container.addFilter(new Compare.Equal("name", "John"));

        container.addAll(beans);

        assertEquals(1, capturedEvent.getValue().getAddedItemsCount());
    }

    public void testItemAddedEvent_someItemsAreFiltered_addedItemIsTheFirstVisibleItem() {
        BeanItemContainer<Person> container = new BeanItemContainer<Person>(
                Person.class);
        Person bean = new Person("John");
        ItemSetChangeListener addListener = createListenerMockFor(container);
        Capture<ItemAddEvent> capturedEvent = captureAddEvent(addListener);
        EasyMock.replay(addListener);
        List<Person> beans = Arrays.asList(new Person("Jack"), bean);
        container.addFilter(new Compare.Equal("name", "John"));

        container.addAll(beans);

        assertEquals(bean, capturedEvent.getValue().getFirstItemId());
    }

    public void testItemRemovedEvent() {
        BeanItemContainer<Person> container = new BeanItemContainer<Person>(
                Person.class);
        Person bean = new Person("John");
        container.addItem(bean);
        ItemSetChangeListener removeListener = createListenerMockFor(container);
        removeListener.containerItemSetChange(EasyMock
                .isA(ItemRemoveEvent.class));
        EasyMock.replay(removeListener);

        container.removeItem(bean);

        EasyMock.verify(removeListener);
    }

    public void testItemRemovedEvent_RemovedItem() {
        BeanItemContainer<Person> container = new BeanItemContainer<Person>(
                Person.class);
        Person bean = new Person("John");
        container.addItem(bean);
        ItemSetChangeListener removeListener = createListenerMockFor(container);
        Capture<ItemRemoveEvent> capturedEvent = captureRemoveEvent(removeListener);
        EasyMock.replay(removeListener);

        container.removeItem(bean);

        assertEquals(bean, capturedEvent.getValue().getFirstItemId());
    }

    public void testItemRemovedEvent_indexOfRemovedItem() {
        BeanItemContainer<Person> container = new BeanItemContainer<Person>(
                Person.class);
        container.addItem(new Person("Jack"));
        Person secondBean = new Person("John");
        container.addItem(secondBean);
        ItemSetChangeListener removeListener = createListenerMockFor(container);
        Capture<ItemRemoveEvent> capturedEvent = captureRemoveEvent(removeListener);
        EasyMock.replay(removeListener);

        container.removeItem(secondBean);

        assertEquals(1, capturedEvent.getValue().getFirstIndex());
    }

    public void testItemRemovedEvent_amountOfRemovedItems() {
        BeanItemContainer<Person> container = new BeanItemContainer<Person>(
                Person.class);
        container.addItem(new Person("Jack"));
        container.addItem(new Person("John"));
        ItemSetChangeListener removeListener = createListenerMockFor(container);
        Capture<ItemRemoveEvent> capturedEvent = captureRemoveEvent(removeListener);
        EasyMock.replay(removeListener);

        container.removeAllItems();

        assertEquals(2, capturedEvent.getValue().getRemovedItemsCount());
    }

    private Capture<ItemAddEvent> captureAddEvent(
            ItemSetChangeListener addListener) {
        Capture<ItemAddEvent> capturedEvent = new Capture<ItemAddEvent>();
        addListener.containerItemSetChange(EasyMock.capture(capturedEvent));
        return capturedEvent;
    }

    private Capture<ItemRemoveEvent> captureRemoveEvent(
            ItemSetChangeListener removeListener) {
        Capture<ItemRemoveEvent> capturedEvent = new Capture<ItemRemoveEvent>();
        removeListener.containerItemSetChange(EasyMock.capture(capturedEvent));
        return capturedEvent;
    }

    private ItemSetChangeListener createListenerMockFor(
            BeanItemContainer<Person> container) {
        ItemSetChangeListener listener = EasyMock
                .createNiceMock(ItemSetChangeListener.class);
        container.addItemSetChangeListener(listener);
        return listener;
=======
    public void testAddNestedContainerBeanBeforeData() {
        BeanItemContainer<NestedMethodPropertyTest.Person> container = new BeanItemContainer<NestedMethodPropertyTest.Person>(
                NestedMethodPropertyTest.Person.class);

        container.addNestedContainerBean("address");

        assertTrue(container.getContainerPropertyIds().contains(
                "address.street"));

        NestedMethodPropertyTest.Person john = new NestedMethodPropertyTest.Person(
                "John", new Address("streetname", 12345));
        container.addBean(john);

        assertTrue(container.getItem(john).getItemPropertyIds()
                .contains("address.street"));
        assertEquals("streetname",
                container.getItem(john).getItemProperty("address.street")
                        .getValue());

    }

    public void testAddNestedContainerBeanAfterData() {
        BeanItemContainer<NestedMethodPropertyTest.Person> container = new BeanItemContainer<NestedMethodPropertyTest.Person>(
                NestedMethodPropertyTest.Person.class);

        NestedMethodPropertyTest.Person john = new NestedMethodPropertyTest.Person(
                "John", new Address("streetname", 12345));
        container.addBean(john);

        container.addNestedContainerBean("address");

        assertTrue(container.getContainerPropertyIds().contains(
                "address.street"));
        assertTrue(container.getItem(john).getItemPropertyIds()
                .contains("address.street"));
        assertEquals("streetname",
                container.getItem(john).getItemProperty("address.street")
                        .getValue());

>>>>>>> 10fa4e42
    }
}<|MERGE_RESOLUTION|>--- conflicted
+++ resolved
@@ -8,21 +8,17 @@
 import java.util.List;
 import java.util.Map;
 
-import org.junit.Assert;
-
 import org.easymock.Capture;
 import org.easymock.EasyMock;
+import org.junit.Assert;
 
 import com.vaadin.data.Container;
 import com.vaadin.data.Container.Indexed.ItemAddEvent;
 import com.vaadin.data.Container.Indexed.ItemRemoveEvent;
 import com.vaadin.data.Container.ItemSetChangeListener;
 import com.vaadin.data.Item;
-<<<<<<< HEAD
+import com.vaadin.data.util.NestedMethodPropertyTest.Address;
 import com.vaadin.data.util.filter.Compare;
-=======
-import com.vaadin.data.util.NestedMethodPropertyTest.Address;
->>>>>>> 10fa4e42
 
 /**
  * Test basic functionality of BeanItemContainer.
@@ -752,7 +748,6 @@
                 .getValue());
     }
 
-<<<<<<< HEAD
     public void testItemAddedEvent() {
         BeanItemContainer<Person> container = new BeanItemContainer<Person>(
                 Person.class);
@@ -929,7 +924,8 @@
                 .createNiceMock(ItemSetChangeListener.class);
         container.addItemSetChangeListener(listener);
         return listener;
-=======
+    }
+
     public void testAddNestedContainerBeanBeforeData() {
         BeanItemContainer<NestedMethodPropertyTest.Person> container = new BeanItemContainer<NestedMethodPropertyTest.Person>(
                 NestedMethodPropertyTest.Person.class);
@@ -969,6 +965,5 @@
                 container.getItem(john).getItemProperty("address.street")
                         .getValue());
 
->>>>>>> 10fa4e42
     }
 }