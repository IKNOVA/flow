<<<<<<< HEAD
/* 
 * Copyright 2000-2013 Vaadin Ltd.
=======
/*
 * Copyright 2000-2014 Vaadin Ltd.
>>>>>>> e77e73cf
 * 
 * Licensed under the Apache License, Version 2.0 (the "License"); you may not
 * use this file except in compliance with the License. You may obtain a copy of
 * the License at
 * 
 * http://www.apache.org/licenses/LICENSE-2.0
 * 
 * Unless required by applicable law or agreed to in writing, software
 * distributed under the License is distributed on an "AS IS" BASIS, WITHOUT
 * WARRANTIES OR CONDITIONS OF ANY KIND, either express or implied. See the
 * License for the specific language governing permissions and limitations under
 * the License.
 */

package com.vaadin.client;

import java.util.ArrayList;
import java.util.Collections;
import java.util.Date;
import java.util.HashMap;
import java.util.HashSet;
import java.util.Iterator;
import java.util.LinkedHashMap;
import java.util.List;
import java.util.Map;
import java.util.Set;
import java.util.logging.Logger;

import com.google.gwt.aria.client.LiveValue;
import com.google.gwt.aria.client.RelevantValue;
import com.google.gwt.aria.client.Roles;
import com.google.gwt.core.client.Duration;
import com.google.gwt.core.client.GWT;
import com.google.gwt.core.client.JavaScriptObject;
import com.google.gwt.core.client.JsArray;
import com.google.gwt.core.client.JsArrayString;
import com.google.gwt.core.client.Scheduler;
import com.google.gwt.core.client.Scheduler.ScheduledCommand;
import com.google.gwt.dom.client.Element;
import com.google.gwt.event.shared.EventBus;
import com.google.gwt.event.shared.EventHandler;
import com.google.gwt.event.shared.GwtEvent;
import com.google.gwt.event.shared.HandlerRegistration;
import com.google.gwt.event.shared.SimpleEventBus;
import com.google.gwt.http.client.Request;
import com.google.gwt.http.client.RequestBuilder;
import com.google.gwt.http.client.RequestCallback;
import com.google.gwt.http.client.RequestException;
import com.google.gwt.http.client.Response;
import com.google.gwt.http.client.URL;
import com.google.gwt.json.client.JSONArray;
import com.google.gwt.json.client.JSONNumber;
import com.google.gwt.json.client.JSONObject;
import com.google.gwt.json.client.JSONString;
import com.google.gwt.regexp.shared.MatchResult;
import com.google.gwt.regexp.shared.RegExp;
import com.google.gwt.user.client.Command;
import com.google.gwt.user.client.DOM;
import com.google.gwt.user.client.Timer;
import com.google.gwt.user.client.Window;
import com.google.gwt.user.client.Window.ClosingEvent;
import com.google.gwt.user.client.Window.ClosingHandler;
import com.google.gwt.user.client.ui.HasWidgets;
import com.google.gwt.user.client.ui.Widget;
import com.vaadin.client.ApplicationConfiguration.ErrorMessage;
import com.vaadin.client.ApplicationConnection.ApplicationStoppedEvent;
import com.vaadin.client.ResourceLoader.ResourceLoadEvent;
import com.vaadin.client.ResourceLoader.ResourceLoadListener;
import com.vaadin.client.communication.HasJavaScriptConnectorHelper;
import com.vaadin.client.communication.Heartbeat;
import com.vaadin.client.communication.JavaScriptMethodInvocation;
import com.vaadin.client.communication.JsonDecoder;
import com.vaadin.client.communication.JsonEncoder;
import com.vaadin.client.communication.PushConnection;
import com.vaadin.client.communication.RpcManager;
import com.vaadin.client.communication.StateChangeEvent;
import com.vaadin.client.componentlocator.ComponentLocator;
import com.vaadin.client.extensions.AbstractExtensionConnector;
import com.vaadin.client.metadata.ConnectorBundleLoader;
import com.vaadin.client.metadata.Method;
import com.vaadin.client.metadata.NoDataException;
import com.vaadin.client.metadata.Property;
import com.vaadin.client.metadata.Type;
import com.vaadin.client.metadata.TypeData;
import com.vaadin.client.ui.AbstractComponentConnector;
import com.vaadin.client.ui.AbstractConnector;
import com.vaadin.client.ui.FontIcon;
import com.vaadin.client.ui.Icon;
import com.vaadin.client.ui.ImageIcon;
import com.vaadin.client.ui.VContextMenu;
import com.vaadin.client.ui.VNotification;
import com.vaadin.client.ui.VNotification.HideEvent;
import com.vaadin.client.ui.VOverlay;
import com.vaadin.client.ui.dd.VDragAndDropManager;
import com.vaadin.client.ui.ui.UIConnector;
import com.vaadin.client.ui.window.WindowConnector;
import com.vaadin.shared.AbstractComponentState;
import com.vaadin.shared.ApplicationConstants;
import com.vaadin.shared.JsonConstants;
import com.vaadin.shared.Version;
import com.vaadin.shared.communication.LegacyChangeVariablesInvocation;
import com.vaadin.shared.communication.MethodInvocation;
import com.vaadin.shared.communication.SharedState;
import com.vaadin.shared.ui.ui.UIConstants;
import com.vaadin.shared.ui.ui.UIState.PushConfigurationState;

/**
 * This is the client side communication "engine", managing client-server
 * communication with its server side counterpart
 * com.vaadin.server.VaadinService.
 * 
 * Client-side connectors receive updates from the corresponding server-side
 * connector (typically component) as state updates or RPC calls. The connector
 * has the possibility to communicate back with its server side counter part
 * through RPC calls.
 * 
 * TODO document better
 * 
 * Entry point classes (widgetsets) define <code>onModuleLoad()</code>.
 */
public class ApplicationConnection {

    /**
     * Helper used to return two values when updating the connector hierarchy.
     */
    private static class ConnectorHierarchyUpdateResult {
        /**
         * Needed at a later point when the created events are fired
         */
        private JsArrayObject<ConnectorHierarchyChangeEvent> events = JavaScriptObject
                .createArray().cast();
        /**
         * Needed to know where captions might need to get updated
         */
        private FastStringSet parentChangedIds = FastStringSet.create();
    }

    public static final String MODIFIED_CLASSNAME = "v-modified";

    public static final String DISABLED_CLASSNAME = "v-disabled";

    public static final String REQUIRED_CLASSNAME_EXT = "-required";

    public static final String ERROR_CLASSNAME_EXT = "-error";

    /**
     * A string that, if found in a non-JSON response to a UIDL request, will
     * cause the browser to refresh the page. If followed by a colon, optional
     * whitespace, and a URI, causes the browser to synchronously load the URI.
     * 
     * <p>
     * This allows, for instance, a servlet filter to redirect the application
     * to a custom login page when the session expires. For example:
     * </p>
     * 
     * <pre>
     * if (sessionExpired) {
     *     response.setHeader(&quot;Content-Type&quot;, &quot;text/html&quot;);
     *     response.getWriter().write(
     *             myLoginPageHtml + &quot;&lt;!-- Vaadin-Refresh: &quot;
     *                     + request.getContextPath() + &quot; --&gt;&quot;);
     * }
     * </pre>
     */
    public static final String UIDL_REFRESH_TOKEN = "Vaadin-Refresh";

    // will hold the CSRF token once received
    private String csrfToken = "init";

    private final HashMap<String, String> resourcesMap = new HashMap<String, String>();

    /**
     * The pending method invocations that will be send to the server by
     * {@link #sendPendingCommand}. The key is defined differently based on
     * whether the method invocation is enqueued with lastonly. With lastonly
     * enabled, the method signature ( {@link MethodInvocation#getLastOnlyTag()}
     * ) is used as the key to make enable removing a previously enqueued
     * invocation. Without lastonly, an incremental id based on
     * {@link #lastInvocationTag} is used to get unique values.
     */
    private LinkedHashMap<String, MethodInvocation> pendingInvocations = new LinkedHashMap<String, MethodInvocation>();

    private int lastInvocationTag = 0;

    private WidgetSet widgetSet;

    private VContextMenu contextMenu = null;

    private final UIConnector uIConnector;

    protected boolean applicationRunning = false;

    private boolean hasActiveRequest = false;

    /**
     * Some browsers cancel pending XHR requests when a request that might
     * navigate away from the page starts (indicated by a beforeunload event).
     * In that case, we should just send the request again without displaying
     * any error.
     */
    private boolean retryCanceledActiveRequest = false;

    /**
     * Webkit will ignore outgoing requests while waiting for a response to a
     * navigation event (indicated by a beforeunload event). When this happens,
     * we should keep trying to send the request every now and then until there
     * is a response or until it throws an exception saying that it is already
     * being sent.
     */
    private boolean webkitMaybeIgnoringRequests = false;

    protected boolean cssLoaded = false;

    /** Parameters for this application connection loaded from the web-page */
    private ApplicationConfiguration configuration;

    /** List of pending variable change bursts that must be submitted in order */
    private final ArrayList<LinkedHashMap<String, MethodInvocation>> pendingBursts = new ArrayList<LinkedHashMap<String, MethodInvocation>>();

    /** Timer for automatic refirect to SessionExpiredURL */
    private Timer redirectTimer;

    /** redirectTimer scheduling interval in seconds */
    private int sessionExpirationInterval;

    private Date requestStartTime;

    private final LayoutManager layoutManager;

    private final RpcManager rpcManager;

    private PushConnection push;

    /**
     * If responseHandlingLocks contains any objects, response handling is
     * suspended until the collection is empty or a timeout has occurred.
     */
    private Set<Object> responseHandlingLocks = new HashSet<Object>();

    /**
     * Data structure holding information about pending UIDL messages.
     */
    private class PendingUIDLMessage {
        private Date start;
        private String jsonText;
        private ValueMap json;

        public PendingUIDLMessage(Date start, String jsonText, ValueMap json) {
            this.start = start;
            this.jsonText = jsonText;
            this.json = json;
        }

        public Date getStart() {
            return start;
        }

        public String getJsonText() {
            return jsonText;
        }

        public ValueMap getJson() {
            return json;
        }
    }

    /** Contains all UIDL messages received while response handling is suspended */
    private List<PendingUIDLMessage> pendingUIDLMessages = new ArrayList<PendingUIDLMessage>();

    /** The max timeout that response handling may be suspended */
    private static final int MAX_SUSPENDED_TIMEOUT = 5000;

    /** Event bus for communication events */
    private EventBus eventBus = GWT.create(SimpleEventBus.class);

    /**
     * The communication handler methods are called at certain points during
     * communication with the server. This allows for making add-ons that keep
     * track of different aspects of the communication.
     */
    public interface CommunicationHandler extends EventHandler {
        void onRequestStarting(RequestStartingEvent e);

        void onResponseHandlingStarted(ResponseHandlingStartedEvent e);

        void onResponseHandlingEnded(ResponseHandlingEndedEvent e);
    }

    public static class RequestStartingEvent extends ApplicationConnectionEvent {

        public static Type<CommunicationHandler> TYPE = new Type<CommunicationHandler>();

        public RequestStartingEvent(ApplicationConnection connection) {
            super(connection);
        }

        @Override
        public Type<CommunicationHandler> getAssociatedType() {
            return TYPE;
        }

        @Override
        protected void dispatch(CommunicationHandler handler) {
            handler.onRequestStarting(this);
        }
    }

    public static class ResponseHandlingEndedEvent extends
            ApplicationConnectionEvent {

        public static Type<CommunicationHandler> TYPE = new Type<CommunicationHandler>();

        public ResponseHandlingEndedEvent(ApplicationConnection connection) {
            super(connection);
        }

        @Override
        public Type<CommunicationHandler> getAssociatedType() {
            return TYPE;
        }

        @Override
        protected void dispatch(CommunicationHandler handler) {
            handler.onResponseHandlingEnded(this);
        }
    }

    public static abstract class ApplicationConnectionEvent extends
            GwtEvent<CommunicationHandler> {

        private ApplicationConnection connection;

        protected ApplicationConnectionEvent(ApplicationConnection connection) {
            this.connection = connection;
        }

        public ApplicationConnection getConnection() {
            return connection;
        }

    }

    public static class ResponseHandlingStartedEvent extends
            ApplicationConnectionEvent {

        public ResponseHandlingStartedEvent(ApplicationConnection connection) {
            super(connection);
        }

        public static Type<CommunicationHandler> TYPE = new Type<CommunicationHandler>();

        @Override
        public Type<CommunicationHandler> getAssociatedType() {
            return TYPE;
        }

        @Override
        protected void dispatch(CommunicationHandler handler) {
            handler.onResponseHandlingStarted(this);
        }
    }

    /**
     * Event triggered when a application is stopped by calling
     * {@link ApplicationConnection#setApplicationRunning(false)}.
     * 
     * To listen for the event add a {@link ApplicationStoppedHandler} by
     * invoking
     * {@link ApplicationConnection#addHandler(ApplicationConnection.ApplicationStoppedEvent.Type, ApplicationStoppedHandler)}
     * to the {@link ApplicationConnection}
     * 
     * @since 7.1.8
     * @author Vaadin Ltd
     */
    public static class ApplicationStoppedEvent extends
            GwtEvent<ApplicationStoppedHandler> {

        public static Type<ApplicationStoppedHandler> TYPE = new Type<ApplicationStoppedHandler>();

        @Override
        public Type<ApplicationStoppedHandler> getAssociatedType() {
            return TYPE;
        }

        @Override
        protected void dispatch(ApplicationStoppedHandler listener) {
            listener.onApplicationStopped(this);
        }
    }

    /**
     * Allows custom handling of communication errors.
     */
    public interface CommunicationErrorHandler {
        /**
         * Called when a communication error has occurred. Returning
         * <code>true</code> from this method suppresses error handling.
         * 
         * @param details
         *            A string describing the error.
         * @param statusCode
         *            The HTTP status code (e.g. 404, etc).
         * @return true if the error reporting should be suppressed, false to
         *         perform normal error reporting.
         */
        public boolean onError(String details, int statusCode);
    }

    /**
     * A listener for listening to application stopped events. The listener can
     * be added to a {@link ApplicationConnection} by invoking
     * {@link ApplicationConnection#addHandler(ApplicationStoppedEvent.Type, ApplicationStoppedHandler)}
     * 
     * @since 7.1.8
     * @author Vaadin Ltd
     */
    public interface ApplicationStoppedHandler extends EventHandler {

        /**
         * Triggered when the {@link ApplicationConnection} marks a previously
         * running application as stopped by invoking
         * {@link ApplicationConnection#setApplicationRunning(false)}
         * 
         * @param event
         *            the event triggered by the {@link ApplicationConnection}
         */
        void onApplicationStopped(ApplicationStoppedEvent event);
    }

    private CommunicationErrorHandler communicationErrorDelegate = null;

    private VLoadingIndicator loadingIndicator;

    private Heartbeat heartbeat = GWT.create(Heartbeat.class);

    public static class MultiStepDuration extends Duration {
        private int previousStep = elapsedMillis();

        public void logDuration(String message) {
            logDuration(message, 0);
        }

        public void logDuration(String message, int minDuration) {
            int currentTime = elapsedMillis();
            int stepDuration = currentTime - previousStep;
            if (stepDuration >= minDuration) {
                VConsole.log(message + ": " + stepDuration + " ms");
            }
            previousStep = currentTime;
        }
    }

    public ApplicationConnection() {
        // Assuming UI data is eagerly loaded
        ConnectorBundleLoader.get().loadBundle(
                ConnectorBundleLoader.EAGER_BUNDLE_NAME, null);
        uIConnector = GWT.create(UIConnector.class);
        rpcManager = GWT.create(RpcManager.class);
        layoutManager = GWT.create(LayoutManager.class);
        layoutManager.setConnection(this);
        tooltip = GWT.create(VTooltip.class);
        loadingIndicator = GWT.create(VLoadingIndicator.class);
        loadingIndicator.setConnection(this);
    }

    public void init(WidgetSet widgetSet, ApplicationConfiguration cnf) {
        VConsole.log("Starting application " + cnf.getRootPanelId());
        VConsole.log("Using theme: " + cnf.getThemeName());

        VConsole.log("Vaadin application servlet version: "
                + cnf.getServletVersion());

        if (!cnf.getServletVersion().equals(Version.getFullVersion())) {
            VConsole.error("Warning: your widget set seems to be built with a different "
                    + "version than the one used on server. Unexpected "
                    + "behavior may occur.");
        }

        this.widgetSet = widgetSet;
        configuration = cnf;

        ComponentLocator componentLocator = new ComponentLocator(this);

        String appRootPanelName = cnf.getRootPanelId();
        // remove the end (window name) of autogenerated rootpanel id
        appRootPanelName = appRootPanelName.replaceFirst("-\\d+$", "");

        initializeTestbenchHooks(componentLocator, appRootPanelName);

        initializeClientHooks();

        uIConnector.init(cnf.getRootPanelId(), this);

        tooltip.setOwner(uIConnector.getWidget());

        getLoadingIndicator().show();

        heartbeat.init(this);

        Window.addWindowClosingHandler(new ClosingHandler() {
            @Override
            public void onWindowClosing(ClosingEvent event) {
                /*
                 * Set some flags to avoid potential problems with XHR requests,
                 * see javadocs of the flags for details
                 */
                if (hasActiveRequest()) {
                    retryCanceledActiveRequest = true;
                }

                webkitMaybeIgnoringRequests = true;
            }
        });

        // Ensure the overlay container is added to the dom and set as a live
        // area for assistive devices
        Element overlayContainer = VOverlay.getOverlayContainer(this);
        Roles.getAlertRole().setAriaLiveProperty(overlayContainer,
                LiveValue.ASSERTIVE);
        VOverlay.setOverlayContainerLabel(this,
                getUIConnector().getState().overlayContainerLabel);
        Roles.getAlertRole().setAriaRelevantProperty(overlayContainer,
                RelevantValue.ADDITIONS);
    }

    /**
     * Starts this application. Don't call this method directly - it's called by
     * {@link ApplicationConfiguration#startNextApplication()}, which should be
     * called once this application has started (first response received) or
     * failed to start. This ensures that the applications are started in order,
     * to avoid session-id problems.
     * 
     */
    public void start() {
        String jsonText = configuration.getUIDL();
        if (jsonText == null) {
            // inital UIDL not in DOM, request later
            repaintAll();
        } else {
            // Update counter so TestBench knows something is still going on
            hasActiveRequest = true;

            // initial UIDL provided in DOM, continue as if returned by request
            handleJSONText(jsonText, -1);

            // Tooltip can't be created earlier because the necessary fields are
            // not setup to add it in the correct place in the DOM
            getVTooltip().showAssistive(new TooltipInfo(" "));
        }
    }

    private native void initializeTestbenchHooks(
            ComponentLocator componentLocator, String TTAppId)
    /*-{
        var ap = this;
        var client = {};
        client.isActive = $entry(function() {
            return ap.@com.vaadin.client.ApplicationConnection::hasActiveRequest()()
                    || ap.@com.vaadin.client.ApplicationConnection::isExecutingDeferredCommands()();
        });
        var vi = ap.@com.vaadin.client.ApplicationConnection::getVersionInfo()();
        if (vi) {
            client.getVersionInfo = function() {
                return vi;
            }
        }

        client.getProfilingData = $entry(function() {
            var pd = [
                ap.@com.vaadin.client.ApplicationConnection::lastProcessingTime,
                    ap.@com.vaadin.client.ApplicationConnection::totalProcessingTime
                ];
            pd = pd.concat(ap.@com.vaadin.client.ApplicationConnection::serverTimingInfo);
            pd[pd.length] = ap.@com.vaadin.client.ApplicationConnection::bootstrapTime;
            return pd;
        });

        client.getElementByPath = $entry(function(id) {
            return componentLocator.@com.vaadin.client.componentlocator.ComponentLocator::getElementByPath(Ljava/lang/String;)(id);
        });
        client.getElementByPathStartingAt = $entry(function(id, element) {
            return componentLocator.@com.vaadin.client.componentlocator.ComponentLocator::getElementByPathStartingAt(Ljava/lang/String;Lcom/google/gwt/dom/client/Element;)(id, element);
        });
        client.getElementsByPath = $entry(function(id) {
            return componentLocator.@com.vaadin.client.componentlocator.ComponentLocator::getElementsByPath(Ljava/lang/String;)(id);
        });
        client.getElementsByPathStartingAt = $entry(function(id, element) {
            return componentLocator.@com.vaadin.client.componentlocator.ComponentLocator::getElementsByPathStartingAt(Ljava/lang/String;Lcom/google/gwt/dom/client/Element;)(id, element);
        });
        client.getPathForElement = $entry(function(element) {
            return componentLocator.@com.vaadin.client.componentlocator.ComponentLocator::getPathForElement(Lcom/google/gwt/dom/client/Element;)(element);
        });
        client.initializing = false;

        $wnd.vaadin.clients[TTAppId] = client;
    }-*/;

    private static native final int calculateBootstrapTime()
    /*-{
        if ($wnd.performance && $wnd.performance.timing) {
            return (new Date).getTime() - $wnd.performance.timing.responseStart;
        } else {
            // performance.timing not supported
            return -1;
        }
    }-*/;

    /**
     * Helper for tt initialization
     */
    private JavaScriptObject getVersionInfo() {
        return configuration.getVersionInfoJSObject();
    }

    /**
     * Publishes a JavaScript API for mash-up applications.
     * <ul>
     * <li><code>vaadin.forceSync()</code> sends pending variable changes, in
     * effect synchronizing the server and client state. This is done for all
     * applications on host page.</li>
     * <li><code>vaadin.postRequestHooks</code> is a map of functions which gets
     * called after each XHR made by vaadin application. Note, that it is
     * attaching js functions responsibility to create the variable like this:
     * 
     * <code><pre>
     * if(!vaadin.postRequestHooks) {vaadin.postRequestHooks = new Object();}
     * postRequestHooks.myHook = function(appId) {
     *          if(appId == "MyAppOfInterest") {
     *                  // do the staff you need on xhr activity
     *          }
     * }
     * </pre></code> First parameter passed to these functions is the identifier
     * of Vaadin application that made the request.
     * </ul>
     * 
     * TODO make this multi-app aware
     */
    private native void initializeClientHooks()
    /*-{
    	var app = this;
    	var oldSync;
    	if ($wnd.vaadin.forceSync) {
    		oldSync = $wnd.vaadin.forceSync;
    	}
    	$wnd.vaadin.forceSync = $entry(function() {
    		if (oldSync) {
    			oldSync();
    		}
    		app.@com.vaadin.client.ApplicationConnection::sendPendingVariableChanges()();
    	});
    	var oldForceLayout;
    	if ($wnd.vaadin.forceLayout) {
    		oldForceLayout = $wnd.vaadin.forceLayout;
    	}
    	$wnd.vaadin.forceLayout = $entry(function() {
    		if (oldForceLayout) {
    			oldForceLayout();
    		}
    		app.@com.vaadin.client.ApplicationConnection::forceLayout()();
    	});
    }-*/;

    /**
     * Runs possibly registered client side post request hooks. This is expected
     * to be run after each uidl request made by Vaadin application.
     * 
     * @param appId
     */
    private static native void runPostRequestHooks(String appId)
    /*-{
    	if ($wnd.vaadin.postRequestHooks) {
    		for ( var hook in $wnd.vaadin.postRequestHooks) {
    			if (typeof ($wnd.vaadin.postRequestHooks[hook]) == "function") {
    				try {
    					$wnd.vaadin.postRequestHooks[hook](appId);
    				} catch (e) {
    				}
    			}
    		}
    	}
    }-*/;

    /**
     * If on Liferay and logged in, ask the client side session management
     * JavaScript to extend the session duration.
     * 
     * Otherwise, Liferay client side JavaScript will explicitly expire the
     * session even though the server side considers the session to be active.
     * See ticket #8305 for more information.
     */
    protected native void extendLiferaySession()
    /*-{
    if ($wnd.Liferay && $wnd.Liferay.Session) {
        $wnd.Liferay.Session.extend();
        // if the extend banner is visible, hide it
        if ($wnd.Liferay.Session.banner) {
            $wnd.Liferay.Session.banner.remove();
        }
    }
    }-*/;

    /**
     * Indicates whether or not there are currently active UIDL requests. Used
     * internally to sequence requests properly, seldom needed in Widgets.
     * 
     * @return true if there are active requests
     */
    public boolean hasActiveRequest() {
        return hasActiveRequest;
    }

    private String getRepaintAllParameters() {
        // collect some client side data that will be sent to server on
        // initial uidl request
        String nativeBootstrapParameters = getNativeBrowserDetailsParameters(getConfiguration()
                .getRootPanelId());
        // TODO figure out how client and view size could be used better on
        // server. screen size can be accessed via Browser object, but other
        // values currently only via transaction listener.
        String parameters = ApplicationConstants.URL_PARAMETER_REPAINT_ALL
                + "=1&" + nativeBootstrapParameters;
        return parameters;
    }

    /**
     * Gets the browser detail parameters that are sent by the bootstrap
     * javascript for two-request initialization.
     * 
     * @param parentElementId
     * @return
     */
    private static native String getNativeBrowserDetailsParameters(
            String parentElementId)
    /*-{
       return $wnd.vaadin.getBrowserDetailsParameters(parentElementId);
    }-*/;

    protected void repaintAll() {
        makeUidlRequest(new JSONArray(), getRepaintAllParameters());
    }

    /**
     * Requests an analyze of layouts, to find inconsistencies. Exclusively used
     * for debugging during development.
     * 
     * @deprecated as of 7.1. Replaced by {@link UIConnector#analyzeLayouts()}
     */
    @Deprecated
    public void analyzeLayouts() {
        getUIConnector().analyzeLayouts();
    }

    /**
     * Sends a request to the server to print details to console that will help
     * the developer to locate the corresponding server-side connector in the
     * source code.
     * 
     * @param serverConnector
     * @deprecated as of 7.1. Replaced by
     *             {@link UIConnector#showServerDebugInfo(ServerConnector)}
     */
    @Deprecated
    void highlightConnector(ServerConnector serverConnector) {
        getUIConnector().showServerDebugInfo(serverConnector);
    }

    /**
     * Makes an UIDL request to the server.
     * 
     * @param reqInvocations
     *            Data containing RPC invocations and all related information.
     * @param extraParams
     *            Parameters that are added as GET parameters to the url.
     *            Contains key=value pairs joined by & characters or is empty if
     *            no parameters should be added. Should not start with any
     *            special character.
     */
    protected void makeUidlRequest(final JSONArray reqInvocations,
            final String extraParams) {
        startRequest();

        JSONObject payload = new JSONObject();
        payload.put(ApplicationConstants.CSRF_TOKEN, new JSONString(
                getCsrfToken()));
        payload.put(ApplicationConstants.RPC_INVOCATIONS, reqInvocations);
        payload.put(ApplicationConstants.SERVER_SYNC_ID, new JSONNumber(
                lastSeenServerSyncId));

        VConsole.log("Making UIDL Request with params: " + payload);
        String uri = translateVaadinUri(ApplicationConstants.APP_PROTOCOL_PREFIX
                + ApplicationConstants.UIDL_PATH + '/');

        if (extraParams != null && extraParams.length() > 0) {
            uri = addGetParameters(uri, extraParams);
        }
        uri = addGetParameters(uri, UIConstants.UI_ID_PARAMETER + "="
                + configuration.getUIId());

        doUidlRequest(uri, payload);

    }

    /**
     * Sends an asynchronous or synchronous UIDL request to the server using the
     * given URI.
     * 
     * @param uri
     *            The URI to use for the request. May includes GET parameters
     * @param payload
     *            The contents of the request to send
     */
    protected void doUidlRequest(final String uri, final JSONObject payload) {
        RequestCallback requestCallback = new RequestCallback() {
            @Override
            public void onError(Request request, Throwable exception) {
                handleCommunicationError(exception.getMessage(), -1);
            }

            private void handleCommunicationError(String details, int statusCode) {
                if (!handleErrorInDelegate(details, statusCode)) {
                    showCommunicationError(details, statusCode);
                }
                endRequest();

                // Consider application not running any more and prevent all
                // future requests
                setApplicationRunning(false);
            }

            @Override
            public void onResponseReceived(Request request, Response response) {
                VConsole.log("Server visit took "
                        + String.valueOf((new Date()).getTime()
                                - requestStartTime.getTime()) + "ms");

                int statusCode = response.getStatusCode();

                switch (statusCode) {
                case 0:
                    if (retryCanceledActiveRequest) {
                        /*
                         * Request was most likely canceled because the browser
                         * is maybe navigating away from the page. Just send the
                         * request again without displaying any error in case
                         * the navigation isn't carried through.
                         */
                        retryCanceledActiveRequest = false;
                        doUidlRequest(uri, payload);
                    } else {
                        handleCommunicationError(
                                "Invalid status code 0 (server down?)",
                                statusCode);
                    }
                    return;

                case 401:
                    /*
                     * Authorization has failed. Could be that the session has
                     * timed out and the container is redirecting to a login
                     * page.
                     */
                    showAuthenticationError("");
                    endRequest();
                    return;

                case 503:
                    /*
                     * We'll assume msec instead of the usual seconds. If
                     * there's no Retry-After header, handle the error like a
                     * 500, as per RFC 2616 section 10.5.4.
                     */
                    String delay = response.getHeader("Retry-After");
                    if (delay != null) {
                        VConsole.log("503, retrying in " + delay + "msec");
                        (new Timer() {
                            @Override
                            public void run() {
                                doUidlRequest(uri, payload);
                            }
                        }).schedule(Integer.parseInt(delay));
                        return;
                    }
                }

                if ((statusCode / 100) == 4) {
                    // Handle all 4xx errors the same way as (they are
                    // all permanent errors)
                    showCommunicationError(
                            "UIDL could not be read from server. Check servlets mappings. Error code: "
                                    + statusCode, statusCode);
                    endRequest();
                    return;
                } else if ((statusCode / 100) == 5) {
                    // Something's wrong on the server, there's nothing the
                    // client can do except maybe try again.
                    handleCommunicationError("Server error. Error code: "
                            + statusCode, statusCode);
                    return;
                }

                String contentType = response.getHeader("Content-Type");
                if (contentType == null
                        || !contentType.startsWith("application/json")) {
                    /*
                     * A servlet filter or equivalent may have intercepted the
                     * request and served non-UIDL content (for instance, a
                     * login page if the session has expired.) If the response
                     * contains a magic substring, do a synchronous refresh. See
                     * #8241.
                     */
                    MatchResult refreshToken = RegExp.compile(
                            UIDL_REFRESH_TOKEN + "(:\\s*(.*?))?(\\s|$)").exec(
                            response.getText());
                    if (refreshToken != null) {
                        redirect(refreshToken.getGroup(2));
                        return;
                    }
                }

                // for(;;);[realjson]
                final String jsonText = response.getText().substring(9,
                        response.getText().length() - 1);
                handleJSONText(jsonText, statusCode);
            }
        };
        if (push != null) {
            push.push(payload);
        } else {
            try {
                doAjaxRequest(uri, payload, requestCallback);
            } catch (RequestException e) {
                VConsole.error(e);
                endRequest();
            }
        }
    }

    /**
     * Handles received UIDL JSON text, parsing it, and passing it on to the
     * appropriate handlers, while logging timing information.
     * 
     * @param jsonText
     * @param statusCode
     */
    private void handleJSONText(String jsonText, int statusCode) {
        final Date start = new Date();
        final ValueMap json;
        try {
            json = parseJSONResponse(jsonText);
        } catch (final Exception e) {
            endRequest();
            showCommunicationError(e.getMessage() + " - Original JSON-text:"
                    + jsonText, statusCode);
            return;
        }

        VConsole.log("JSON parsing took "
                + (new Date().getTime() - start.getTime()) + "ms");
        if (isApplicationRunning()) {
            handleReceivedJSONMessage(start, jsonText, json);
        } else {
            setApplicationRunning(true);
            handleWhenCSSLoaded(jsonText, json);
        }
    }

    /**
     * Sends an asynchronous UIDL request to the server using the given URI.
     * 
     * @param uri
     *            The URI to use for the request. May includes GET parameters
     * @param payload
     *            The contents of the request to send
     * @param requestCallback
     *            The handler for the response
     * @throws RequestException
     *             if the request could not be sent
     */
    protected void doAjaxRequest(String uri, JSONObject payload,
            RequestCallback requestCallback) throws RequestException {
        RequestBuilder rb = new RequestBuilder(RequestBuilder.POST, uri);
        // TODO enable timeout
        // rb.setTimeoutMillis(timeoutMillis);
        // TODO this should be configurable
        rb.setHeader("Content-Type", JsonConstants.JSON_CONTENT_TYPE);
        rb.setRequestData(payload.toString());
        rb.setCallback(requestCallback);

        final Request request = rb.send();
        if (webkitMaybeIgnoringRequests && BrowserInfo.get().isWebkit()) {
            final int retryTimeout = 250;
            new Timer() {
                @Override
                public void run() {
                    // Use native js to access private field in Request
                    if (resendRequest(request) && webkitMaybeIgnoringRequests) {
                        // Schedule retry if still needed
                        schedule(retryTimeout);
                    }
                }
            }.schedule(retryTimeout);
        }
    }

    private static native boolean resendRequest(Request request)
    /*-{
        var xhr = request.@com.google.gwt.http.client.Request::xmlHttpRequest
        if (xhr.readyState != 1) {
            // Progressed to some other readyState -> no longer blocked
            return false;
        }
        try {
            xhr.send();
            return true;
        } catch (e) {
            // send throws exception if it is running for real
            return false;
        }
    }-*/;

    int cssWaits = 0;

    /**
     * Holds the time spent rendering the last request
     */
    protected int lastProcessingTime;

    /**
     * Holds the total time spent rendering requests during the lifetime of the
     * session.
     */
    protected int totalProcessingTime;

    /**
     * Holds the time it took to load the page and render the first view. 0
     * means that this value has not yet been calculated because the first view
     * has not yet been rendered (or that your browser is very fast). -1 means
     * that the browser does not support the performance.timing feature used to
     * get this measurement.
     */
    private int bootstrapTime;

    /**
     * Holds the timing information from the server-side. How much time was
     * spent servicing the last request and how much time has been spent
     * servicing the session so far. These values are always one request behind,
     * since they cannot be measured before the request is finished.
     */
    private ValueMap serverTimingInfo;

    /**
     * Holds the last seen response id given by the server.
     * <p>
     * The server generates a strictly increasing id for each response to each
     * request from the client. This ID is then replayed back to the server on
     * each request. This helps the server in knowing in what state the client
     * is, and compare it to its own state. In short, it helps with concurrent
     * changes between the client and server.
     * <p>
     * Initial value, i.e. no responses received from the server, is
     * {@link #UNDEFINED_SYNC_ID} ({@value #UNDEFINED_SYNC_ID}). This happens
     * between the bootstrap HTML being loaded and the first UI being rendered;
     */
    private int lastSeenServerSyncId = UNDEFINED_SYNC_ID;

    /**
     * The value of an undefined sync id.
     * <p>
     * This must be <code>-1</code>, because of the contract in
     * {@link #getLastResponseId()}
     */
    private static final int UNDEFINED_SYNC_ID = -1;

    static final int MAX_CSS_WAITS = 100;

    protected void handleWhenCSSLoaded(final String jsonText,
            final ValueMap json) {
        if (!isCSSLoaded() && cssWaits < MAX_CSS_WAITS) {
            (new Timer() {
                @Override
                public void run() {
                    handleWhenCSSLoaded(jsonText, json);
                }
            }).schedule(50);
            VConsole.log("Assuming CSS loading is not complete, "
                    + "postponing render phase. "
                    + "(.v-loading-indicator height == 0)");
            cssWaits++;
        } else {
            cssLoaded = true;
            handleReceivedJSONMessage(new Date(), jsonText, json);
            if (cssWaits >= MAX_CSS_WAITS) {
                VConsole.error("CSS files may have not loaded properly.");
            }
        }
    }

    /**
     * Checks whether or not the CSS is loaded. By default checks the size of
     * the loading indicator element.
     * 
     * @return
     */
    protected boolean isCSSLoaded() {
        return cssLoaded
                || getLoadingIndicator().getElement().getOffsetHeight() != 0;
    }

    /**
     * Shows the communication error notification.
     * 
     * @param details
     *            Optional details for debugging.
     * @param statusCode
     *            The status code returned for the request
     * 
     */
    protected void showCommunicationError(String details, int statusCode) {
        VConsole.error("Communication error: " + details);
        showError(details, configuration.getCommunicationError());
    }

    /**
     * Shows the authentication error notification.
     * 
     * @param details
     *            Optional details for debugging.
     */
    protected void showAuthenticationError(String details) {
        VConsole.error("Authentication error: " + details);
        showError(details, configuration.getAuthorizationError());
    }

    /**
     * Shows the session expiration notification.
     * 
     * @param details
     *            Optional details for debugging.
     */
    public void showSessionExpiredError(String details) {
        VConsole.error("Session expired: " + details);
        showError(details, configuration.getSessionExpiredError());
    }

    /**
     * Shows an error notification.
     * 
     * @param details
     *            Optional details for debugging.
     * @param message
     *            An ErrorMessage describing the error.
     */
    protected void showError(String details, ErrorMessage message) {
        showError(details, message.getCaption(), message.getMessage(),
                message.getUrl());
    }

    /**
     * Shows the error notification.
     * 
     * @param details
     *            Optional details for debugging.
     */
    private void showError(String details, String caption, String message,
            String url) {

        StringBuilder html = new StringBuilder();
        if (caption != null) {
            html.append("<h1>");
            html.append(caption);
            html.append("</h1>");
        }
        if (message != null) {
            html.append("<p>");
            html.append(message);
            html.append("</p>");
        }

        if (html.length() > 0) {

            // Add error description
            if (details != null) {
                html.append("<p><i style=\"font-size:0.7em\">");
                html.append(details);
                html.append("</i></p>");
            }

            VNotification n = VNotification.createNotification(1000 * 60 * 45,
                    uIConnector.getWidget());
            n.addEventListener(new NotificationRedirect(url));
            n.show(html.toString(), VNotification.CENTERED_TOP,
                    VNotification.STYLE_SYSTEM);
        } else {
            redirect(url);
        }
    }

    protected void startRequest() {
        if (hasActiveRequest) {
            VConsole.error("Trying to start a new request while another is active");
        }
        hasActiveRequest = true;
        requestStartTime = new Date();
        loadingIndicator.trigger();
        eventBus.fireEvent(new RequestStartingEvent(this));
    }

    protected void endRequest() {
        if (!hasActiveRequest) {
            VConsole.error("No active request");
        }
        // After checkForPendingVariableBursts() there may be a new active
        // request, so we must set hasActiveRequest to false before, not after,
        // the call. Active requests used to be tracked with an integer counter,
        // so setting it after used to work but not with the #8505 changes.
        hasActiveRequest = false;

        retryCanceledActiveRequest = false;
        webkitMaybeIgnoringRequests = false;

        if (isApplicationRunning()) {
            checkForPendingVariableBursts();
            runPostRequestHooks(configuration.getRootPanelId());
        }

        // deferring to avoid flickering
        Scheduler.get().scheduleDeferred(new Command() {
            @Override
            public void execute() {
                if (!hasActiveRequest()) {
                    getLoadingIndicator().hide();

                    // If on Liferay and session expiration management is in
                    // use, extend session duration on each request.
                    // Doing it here rather than before the request to improve
                    // responsiveness.
                    // Postponed until the end of the next request if other
                    // requests still pending.
                    extendLiferaySession();
                }
            }
        });
        eventBus.fireEvent(new ResponseHandlingEndedEvent(this));
    }

    /**
     * This method is called after applying uidl change set to application.
     * 
     * It will clean current and queued variable change sets. And send next
     * change set if it exists.
     */
    private void checkForPendingVariableBursts() {
        cleanVariableBurst(pendingInvocations);
        if (pendingBursts.size() > 0) {
            for (LinkedHashMap<String, MethodInvocation> pendingBurst : pendingBursts) {
                cleanVariableBurst(pendingBurst);
            }
            LinkedHashMap<String, MethodInvocation> nextBurst = pendingBursts
                    .remove(0);
            buildAndSendVariableBurst(nextBurst);
        }
    }

    /**
     * Cleans given queue of variable changes of such changes that came from
     * components that do not exist anymore.
     * 
     * @param variableBurst
     */
    private void cleanVariableBurst(
            LinkedHashMap<String, MethodInvocation> variableBurst) {
        Iterator<MethodInvocation> iterator = variableBurst.values().iterator();
        while (iterator.hasNext()) {
            String id = iterator.next().getConnectorId();
            if (!getConnectorMap().hasConnector(id)
                    && !getConnectorMap().isDragAndDropPaintable(id)) {
                // variable owner does not exist anymore
                iterator.remove();
                VConsole.log("Removed variable from removed component: " + id);
            }
        }
    }

    /**
     * Checks if deferred commands are (potentially) still being executed as a
     * result of an update from the server. Returns true if a deferred command
     * might still be executing, false otherwise. This will not work correctly
     * if a deferred command is added in another deferred command.
     * <p>
     * Used by the native "client.isActive" function.
     * </p>
     * 
     * @return true if deferred commands are (potentially) being executed, false
     *         otherwise
     */
    private boolean isExecutingDeferredCommands() {
        Scheduler s = Scheduler.get();
        if (s instanceof VSchedulerImpl) {
            return ((VSchedulerImpl) s).hasWorkQueued();
        } else {
            return false;
        }
    }

    /**
     * Returns the loading indicator used by this ApplicationConnection
     * 
     * @return The loading indicator for this ApplicationConnection
     */
    public VLoadingIndicator getLoadingIndicator() {
        return loadingIndicator;
    }

    /**
     * Determines whether or not the loading indicator is showing.
     * 
     * @return true if the loading indicator is visible
     * @deprecated As of 7.1. Use {@link #getLoadingIndicator()} and
     *             {@link VLoadingIndicator#isVisible()}.isVisible() instead.
     */
    @Deprecated
    public boolean isLoadingIndicatorVisible() {
        return getLoadingIndicator().isVisible();
    }

    private static native ValueMap parseJSONResponse(String jsonText)
    /*-{
    	try {
    		return JSON.parse(jsonText);
    	} catch (ignored) {
    		return eval('(' + jsonText + ')');
    	}
    }-*/;

    private void handleReceivedJSONMessage(Date start, String jsonText,
            ValueMap json) {
        handleUIDLMessage(start, jsonText, json);
    }

    /**
     * Gets the id of the last received response. This id can be used by
     * connectors to determine whether new data has been received from the
     * server to avoid doing the same calculations multiple times.
     * <p>
     * No guarantees are made for the structure of the id other than that there
     * will be a new unique value every time a new response with data from the
     * server is received.
     * <p>
     * The initial id when no request has yet been processed is -1.
     * 
     * @return and id identifying the response
     */
    public int getLastResponseId() {
        /*
         * The discrepancy between field name and getter name is simply historic
         * - API can't be changed, but the field was repurposed in a more
         * general, yet compatible, use. "Response id" was deemed unsuitable a
         * name, so it was called "server sync id" instead.
         */
        return lastSeenServerSyncId;
    }

    protected void handleUIDLMessage(final Date start, final String jsonText,
            final ValueMap json) {
        if (!responseHandlingLocks.isEmpty()) {
            // Some component is doing something that can't be interrupted
            // (e.g. animation that should be smooth). Enqueue the UIDL
            // message for later processing.
            VConsole.log("Postponing UIDL handling due to lock...");
            pendingUIDLMessages.add(new PendingUIDLMessage(start, jsonText,
                    json));
            forceHandleMessage.schedule(MAX_SUSPENDED_TIMEOUT);
            return;
        }

        /*
         * Lock response handling to avoid a situation where something pushed
         * from the server gets processed while waiting for e.g. lazily loaded
         * connectors that are needed for processing the current message.
         */
        final Object lock = new Object();
        suspendReponseHandling(lock);

        VConsole.log("Handling message from server");
        eventBus.fireEvent(new ResponseHandlingStartedEvent(this));

        if (json.containsKey(ApplicationConstants.SERVER_SYNC_ID)) {
            int syncId = json.getInt(ApplicationConstants.SERVER_SYNC_ID);

            assert (lastSeenServerSyncId == UNDEFINED_SYNC_ID || syncId == lastSeenServerSyncId + 1) : "Newly retrieved server sync id was not exactly one larger than the previous one (new: "
                    + syncId + ", last seen: " + lastSeenServerSyncId + ")";

            lastSeenServerSyncId = syncId;
        } else {
            VConsole.error("Server response didn't contain an id.");
        }

        // Handle redirect
        if (json.containsKey("redirect")) {
            String url = json.getValueMap("redirect").getString("url");
            VConsole.log("redirecting to " + url);
            redirect(url);
            return;
        }

        final MultiStepDuration handleUIDLDuration = new MultiStepDuration();

        // Get security key
        if (json.containsKey(ApplicationConstants.UIDL_SECURITY_TOKEN_ID)) {
            csrfToken = json
                    .getString(ApplicationConstants.UIDL_SECURITY_TOKEN_ID);
        }
        VConsole.log(" * Handling resources from server");

        if (json.containsKey("resources")) {
            ValueMap resources = json.getValueMap("resources");
            JsArrayString keyArray = resources.getKeyArray();
            int l = keyArray.length();
            for (int i = 0; i < l; i++) {
                String key = keyArray.get(i);
                resourcesMap.put(key, resources.getAsString(key));
            }
        }
        handleUIDLDuration.logDuration(
                " * Handling resources from server completed", 10);

        VConsole.log(" * Handling type inheritance map from server");

        if (json.containsKey("typeInheritanceMap")) {
            configuration.addComponentInheritanceInfo(json
                    .getValueMap("typeInheritanceMap"));
        }
        handleUIDLDuration.logDuration(
                " * Handling type inheritance map from server completed", 10);

        VConsole.log("Handling type mappings from server");

        if (json.containsKey("typeMappings")) {
            configuration.addComponentMappings(
                    json.getValueMap("typeMappings"), widgetSet);
        }

        VConsole.log("Handling resource dependencies");
        if (json.containsKey("scriptDependencies")) {
            loadScriptDependencies(json.getJSStringArray("scriptDependencies"));
        }
        if (json.containsKey("styleDependencies")) {
            loadStyleDependencies(json.getJSStringArray("styleDependencies"));
        }

        handleUIDLDuration.logDuration(
                " * Handling type mappings from server completed", 10);
        /*
         * Hook for e.g. TestBench to get details about server peformance
         */
        if (json.containsKey("timings")) {
            serverTimingInfo = json.getValueMap("timings");
        }

        Command c = new Command() {
            @Override
            public void execute() {
                handleUIDLDuration.logDuration(" * Loading widgets completed",
                        10);

                Profiler.enter("Handling meta information");
                ValueMap meta = null;
                if (json.containsKey("meta")) {
                    VConsole.log(" * Handling meta information");
                    meta = json.getValueMap("meta");
                    if (meta.containsKey("repaintAll")) {
                        prepareRepaintAll();
                    }
                    if (meta.containsKey("timedRedirect")) {
                        final ValueMap timedRedirect = meta
                                .getValueMap("timedRedirect");
                        if (redirectTimer != null) {
                            redirectTimer.cancel();
                        }
                        redirectTimer = new Timer() {
                            @Override
                            public void run() {
                                redirect(timedRedirect.getString("url"));
                            }
                        };
                        sessionExpirationInterval = timedRedirect
                                .getInt("interval");
                    }
                }
                Profiler.leave("Handling meta information");

                if (redirectTimer != null) {
                    redirectTimer.schedule(1000 * sessionExpirationInterval);
                }

                double processUidlStart = Duration.currentTimeMillis();

                // Ensure that all connectors that we are about to update exist
                JsArrayString createdConnectorIds = createConnectorsIfNeeded(json);

                // Update states, do not fire events
                JsArrayObject<StateChangeEvent> pendingStateChangeEvents = updateConnectorState(
                        json, createdConnectorIds);

                /*
                 * Doing this here so that locales are available also to the
                 * connectors which get a state change event before the UI.
                 */
                Profiler.enter("Handling locales");
                VConsole.log(" * Handling locales");
                // Store locale data
                LocaleService
                        .addLocales(getUIConnector().getState().localeServiceState.localeData);
                Profiler.leave("Handling locales");

                // Update hierarchy, do not fire events
                ConnectorHierarchyUpdateResult connectorHierarchyUpdateResult = updateConnectorHierarchy(json);

                // Fire hierarchy change events
                sendHierarchyChangeEvents(connectorHierarchyUpdateResult.events);

                updateCaptions(pendingStateChangeEvents,
                        connectorHierarchyUpdateResult.parentChangedIds);

                delegateToWidget(pendingStateChangeEvents);

                // Fire state change events.
                sendStateChangeEvents(pendingStateChangeEvents);

                // Update of legacy (UIDL) style connectors
                updateVaadin6StyleConnectors(json);

                // Handle any RPC invocations done on the server side
                handleRpcInvocations(json);

                if (json.containsKey("dd")) {
                    // response contains data for drag and drop service
                    VDragAndDropManager.get().handleServerResponse(
                            json.getValueMap("dd"));
                }

                unregisterRemovedConnectors();

                VConsole.log("handleUIDLMessage: "
                        + (Duration.currentTimeMillis() - processUidlStart)
                        + " ms");

                Profiler.enter("Layout processing");
                try {
                    LayoutManager layoutManager = getLayoutManager();
                    layoutManager.setEverythingNeedsMeasure();
                    layoutManager.layoutNow();
                } catch (final Throwable e) {
                    VConsole.error(e);
                }
                Profiler.leave("Layout processing");

                if (ApplicationConfiguration.isDebugMode()) {
                    Profiler.enter("Dumping state changes to the console");
                    VConsole.log(" * Dumping state changes to the console");
                    VConsole.dirUIDL(json, ApplicationConnection.this);
                    Profiler.leave("Dumping state changes to the console");
                }

                if (meta != null) {
                    Profiler.enter("Error handling");
                    if (meta.containsKey("appError")) {
                        ValueMap error = meta.getValueMap("appError");

                        showError(null, error.getString("caption"),
                                error.getString("message"),
                                error.getString("url"));

                        setApplicationRunning(false);
                    }
                    Profiler.leave("Error handling");
                }

                // TODO build profiling for widget impl loading time

                lastProcessingTime = (int) ((new Date().getTime()) - start
                        .getTime());
                totalProcessingTime += lastProcessingTime;
                if (bootstrapTime == 0) {
                    bootstrapTime = calculateBootstrapTime();
                    if (Profiler.isEnabled() && bootstrapTime != -1) {
                        Profiler.logBootstrapTimings();
                    }
                }

                VConsole.log(" Processing time was "
                        + String.valueOf(lastProcessingTime) + "ms for "
                        + jsonText.length() + " characters of JSON");
                VConsole.log("Referenced paintables: " + connectorMap.size());

                if (meta == null || !meta.containsKey("async")) {
                    // End the request if the received message was a response,
                    // not sent asynchronously
                    endRequest();
                }
                resumeResponseHandling(lock);

                if (Profiler.isEnabled()) {
                    Scheduler.get().scheduleDeferred(new ScheduledCommand() {
                        @Override
                        public void execute() {
                            Profiler.logTimings();
                            Profiler.reset();
                        }
                    });
                }
            }

            /**
             * Properly clean up any old stuff to ensure everything is properly
             * reinitialized.
             */
            private void prepareRepaintAll() {
                String uiConnectorId = uIConnector.getConnectorId();
                if (uiConnectorId == null) {
                    // Nothing to clear yet
                    return;
                }

                // Create fake server response that says that the uiConnector
                // has no children
                JSONObject fakeHierarchy = new JSONObject();
                fakeHierarchy.put(uiConnectorId, new JSONArray());
                JSONObject fakeJson = new JSONObject();
                fakeJson.put("hierarchy", fakeHierarchy);
                ValueMap fakeValueMap = fakeJson.getJavaScriptObject().cast();

                // Update hierarchy based on the fake response
                ConnectorHierarchyUpdateResult connectorHierarchyUpdateResult = updateConnectorHierarchy(fakeValueMap);

                // Send hierarchy events based on the fake update
                sendHierarchyChangeEvents(connectorHierarchyUpdateResult.events);

                // Unregister all the old connectors that have now been removed
                unregisterRemovedConnectors();

                getLayoutManager().cleanMeasuredSizes();
            }

            private void updateCaptions(
                    JsArrayObject<StateChangeEvent> pendingStateChangeEvents,
                    FastStringSet parentChangedIds) {
                Profiler.enter("updateCaptions");

                /*
                 * Find all components that might need a caption update based on
                 * pending state and hierarchy changes
                 */
                FastStringSet needsCaptionUpdate = FastStringSet.create();
                needsCaptionUpdate.addAll(parentChangedIds);

                // Find components with potentially changed caption state
                int size = pendingStateChangeEvents.size();
                for (int i = 0; i < size; i++) {
                    StateChangeEvent event = pendingStateChangeEvents.get(i);
                    if (VCaption.mightChange(event)) {
                        ServerConnector connector = event.getConnector();
                        needsCaptionUpdate.add(connector.getConnectorId());
                    }
                }

                ConnectorMap connectorMap = getConnectorMap();

                // Update captions for all suitable candidates
                JsArrayString dump = needsCaptionUpdate.dump();
                int needsUpdateLength = dump.length();
                for (int i = 0; i < needsUpdateLength; i++) {
                    String childId = dump.get(i);
                    ServerConnector child = connectorMap.getConnector(childId);
                    if (child instanceof ComponentConnector
                            && ((ComponentConnector) child)
                                    .delegateCaptionHandling()) {
                        ServerConnector parent = child.getParent();
                        if (parent instanceof HasComponentsConnector) {
                            Profiler.enter("HasComponentsConnector.updateCaption");
                            ((HasComponentsConnector) parent)
                                    .updateCaption((ComponentConnector) child);
                            Profiler.leave("HasComponentsConnector.updateCaption");
                        }
                    }
                }

                Profiler.leave("updateCaptions");
            }

            private void delegateToWidget(
                    JsArrayObject<StateChangeEvent> pendingStateChangeEvents) {
                Profiler.enter("@DelegateToWidget");

                VConsole.log(" * Running @DelegateToWidget");

                // Keep track of types that have no @DelegateToWidget in their
                // state to optimize performance
                FastStringSet noOpTypes = FastStringSet.create();

                int size = pendingStateChangeEvents.size();
                for (int eventIndex = 0; eventIndex < size; eventIndex++) {
                    StateChangeEvent sce = pendingStateChangeEvents
                            .get(eventIndex);
                    ServerConnector connector = sce.getConnector();
                    if (connector instanceof ComponentConnector) {
                        String className = connector.getClass().getName();
                        if (noOpTypes.contains(className)) {
                            continue;
                        }
                        ComponentConnector component = (ComponentConnector) connector;

                        Type stateType = AbstractConnector
                                .getStateType(component);
                        JsArrayString delegateToWidgetProperties = stateType
                                .getDelegateToWidgetProperties();
                        if (delegateToWidgetProperties == null) {
                            noOpTypes.add(className);
                            continue;
                        }

                        int length = delegateToWidgetProperties.length();
                        for (int i = 0; i < length; i++) {
                            String propertyName = delegateToWidgetProperties
                                    .get(i);
                            if (sce.hasPropertyChanged(propertyName)) {
                                Property property = stateType
                                        .getProperty(propertyName);
                                String method = property
                                        .getDelegateToWidgetMethodName();
                                Profiler.enter("doDelegateToWidget");
                                doDelegateToWidget(component, property, method);
                                Profiler.leave("doDelegateToWidget");
                            }
                        }

                    }
                }

                Profiler.leave("@DelegateToWidget");
            }

            private void doDelegateToWidget(ComponentConnector component,
                    Property property, String methodName) {
                Type type = TypeData.getType(component.getClass());
                try {
                    Type widgetType = type.getMethod("getWidget")
                            .getReturnType();
                    Widget widget = component.getWidget();

                    Object propertyValue = property.getValue(component
                            .getState());

                    widgetType.getMethod(methodName).invoke(widget,
                            propertyValue);
                } catch (NoDataException e) {
                    throw new RuntimeException(
                            "Missing data needed to invoke @DelegateToWidget for "
                                    + Util.getSimpleName(component), e);
                }
            }

            /**
             * Sends the state change events created while updating the state
             * information.
             * 
             * This must be called after hierarchy change listeners have been
             * called. At least caption updates for the parent are strange if
             * fired from state change listeners and thus calls the parent
             * BEFORE the parent is aware of the child (through a
             * ConnectorHierarchyChangedEvent)
             * 
             * @param pendingStateChangeEvents
             *            The events to send
             */
            private void sendStateChangeEvents(
                    JsArrayObject<StateChangeEvent> pendingStateChangeEvents) {
                Profiler.enter("sendStateChangeEvents");
                VConsole.log(" * Sending state change events");

                int size = pendingStateChangeEvents.size();
                for (int i = 0; i < size; i++) {
                    StateChangeEvent sce = pendingStateChangeEvents.get(i);
                    try {
                        sce.getConnector().fireEvent(sce);
                    } catch (final Throwable e) {
                        VConsole.error(e);
                    }
                }

                Profiler.leave("sendStateChangeEvents");
            }

            private void unregisterRemovedConnectors() {
                Profiler.enter("unregisterRemovedConnectors");

                int unregistered = 0;
                JsArrayObject<ServerConnector> currentConnectors = connectorMap
                        .getConnectorsAsJsArray();
                int size = currentConnectors.size();
                for (int i = 0; i < size; i++) {
                    ServerConnector c = currentConnectors.get(i);
                    if (c.getParent() != null) {
                        // only do this check if debug mode is active
                        if (ApplicationConfiguration.isDebugMode()) {
                            Profiler.enter("unregisterRemovedConnectors check parent - this is only performed in debug mode");
                            // this is slow for large layouts, 25-30% of total
                            // time for some operations even on modern browsers
                            if (!c.getParent().getChildren().contains(c)) {
                                VConsole.error("ERROR: Connector is connected to a parent but the parent does not contain the connector");
                            }
                            Profiler.leave("unregisterRemovedConnectors check parent - this is only performed in debug mode");
                        }
                    } else if (c == getUIConnector()) {
                        // UIConnector for this connection, leave as-is
                    } else if (c instanceof WindowConnector
                            && getUIConnector().hasSubWindow(
                                    (WindowConnector) c)) {
                        // Sub window attached to this UIConnector, leave
                        // as-is
                    } else {
                        // The connector has been detached from the
                        // hierarchy, unregister it and any possible
                        // children. The UIConnector should never be
                        // unregistered even though it has no parent.
                        Profiler.enter("unregisterRemovedConnectors unregisterConnector");
                        connectorMap.unregisterConnector(c);
                        Profiler.leave("unregisterRemovedConnectors unregisterConnector");
                        unregistered++;
                    }

                }

                VConsole.log("* Unregistered " + unregistered + " connectors");
                Profiler.leave("unregisterRemovedConnectors");
            }

            private JsArrayString createConnectorsIfNeeded(ValueMap json) {
                VConsole.log(" * Creating connectors (if needed)");

                JsArrayString createdConnectors = JavaScriptObject
                        .createArray().cast();
                if (!json.containsKey("types")) {
                    return createdConnectors;
                }

                Profiler.enter("Creating connectors");

                ValueMap types = json.getValueMap("types");
                JsArrayString keyArray = types.getKeyArray();
                for (int i = 0; i < keyArray.length(); i++) {
                    try {
                        String connectorId = keyArray.get(i);
                        ServerConnector connector = connectorMap
                                .getConnector(connectorId);
                        if (connector != null) {
                            continue;
                        }
                        int connectorType = Integer.parseInt(types
                                .getString(connectorId));

                        Class<? extends ServerConnector> connectorClass = configuration
                                .getConnectorClassByEncodedTag(connectorType);

                        // Connector does not exist so we must create it
                        if (connectorClass != uIConnector.getClass()) {
                            // create, initialize and register the paintable
                            Profiler.enter("ApplicationConnection.getConnector");
                            connector = getConnector(connectorId, connectorType);
                            Profiler.leave("ApplicationConnection.getConnector");

                            createdConnectors.push(connectorId);
                        } else {
                            // First UIConnector update. Before this the
                            // UIConnector has been created but not
                            // initialized as the connector id has not been
                            // known
                            connectorMap.registerConnector(connectorId,
                                    uIConnector);
                            uIConnector.doInit(connectorId,
                                    ApplicationConnection.this);
                            createdConnectors.push(connectorId);
                        }
                    } catch (final Throwable e) {
                        VConsole.error(e);
                    }
                }

                Profiler.leave("Creating connectors");

                return createdConnectors;
            }

            private void updateVaadin6StyleConnectors(ValueMap json) {
                Profiler.enter("updateVaadin6StyleConnectors");

                JsArray<ValueMap> changes = json.getJSValueMapArray("changes");
                int length = changes.length();

                VConsole.log(" * Passing UIDL to Vaadin 6 style connectors");
                // update paintables
                for (int i = 0; i < length; i++) {
                    try {
                        final UIDL change = changes.get(i).cast();
                        final UIDL uidl = change.getChildUIDL(0);
                        String connectorId = uidl.getId();

                        final ComponentConnector legacyConnector = (ComponentConnector) connectorMap
                                .getConnector(connectorId);
                        if (legacyConnector instanceof Paintable) {
                            String key = null;
                            if (Profiler.isEnabled()) {
                                key = "updateFromUIDL for "
                                        + Util.getSimpleName(legacyConnector);
                                Profiler.enter(key);
                            }

                            ((Paintable) legacyConnector).updateFromUIDL(uidl,
                                    ApplicationConnection.this);

                            if (Profiler.isEnabled()) {
                                Profiler.leave(key);
                            }
                        } else if (legacyConnector == null) {
                            VConsole.error("Received update for "
                                    + uidl.getTag()
                                    + ", but there is no such paintable ("
                                    + connectorId + ") rendered.");
                        } else {
                            VConsole.error("Server sent Vaadin 6 style updates for "
                                    + Util.getConnectorString(legacyConnector)
                                    + " but this is not a Vaadin 6 Paintable");
                        }

                    } catch (final Throwable e) {
                        VConsole.error(e);
                    }
                }

                Profiler.leave("updateVaadin6StyleConnectors");
            }

            private void sendHierarchyChangeEvents(
                    JsArrayObject<ConnectorHierarchyChangeEvent> events) {
                int eventCount = events.size();
                if (eventCount == 0) {
                    return;
                }
                Profiler.enter("sendHierarchyChangeEvents");

                VConsole.log(" * Sending hierarchy change events");
                for (int i = 0; i < eventCount; i++) {
                    ConnectorHierarchyChangeEvent event = events.get(i);
                    try {
                        logHierarchyChange(event);
                        event.getConnector().fireEvent(event);
                    } catch (final Throwable e) {
                        VConsole.error(e);
                    }
                }

                Profiler.leave("sendHierarchyChangeEvents");
            }

            private void logHierarchyChange(ConnectorHierarchyChangeEvent event) {
                if (true) {
                    // Always disabled for now. Can be enabled manually
                    return;
                }

                VConsole.log("Hierarchy changed for "
                        + Util.getConnectorString(event.getConnector()));
                String oldChildren = "* Old children: ";
                for (ComponentConnector child : event.getOldChildren()) {
                    oldChildren += Util.getConnectorString(child) + " ";
                }
                VConsole.log(oldChildren);

                String newChildren = "* New children: ";
                HasComponentsConnector parent = (HasComponentsConnector) event
                        .getConnector();
                for (ComponentConnector child : parent.getChildComponents()) {
                    newChildren += Util.getConnectorString(child) + " ";
                }
                VConsole.log(newChildren);
            }

            private JsArrayObject<StateChangeEvent> updateConnectorState(
                    ValueMap json, JsArrayString createdConnectorIds) {
                JsArrayObject<StateChangeEvent> events = JavaScriptObject
                        .createArray().cast();
                VConsole.log(" * Updating connector states");
                if (!json.containsKey("state")) {
                    return events;
                }

                Profiler.enter("updateConnectorState");

                FastStringSet remainingNewConnectors = FastStringSet.create();
                remainingNewConnectors.addAll(createdConnectorIds);

                // set states for all paintables mentioned in "state"
                ValueMap states = json.getValueMap("state");
                JsArrayString keyArray = states.getKeyArray();
                for (int i = 0; i < keyArray.length(); i++) {
                    try {
                        String connectorId = keyArray.get(i);
                        ServerConnector connector = connectorMap
                                .getConnector(connectorId);
                        if (null != connector) {
                            Profiler.enter("updateConnectorState inner loop");
                            if (Profiler.isEnabled()) {
                                Profiler.enter("Decode connector state "
                                        + Util.getSimpleName(connector));
                            }

                            JSONObject stateJson = new JSONObject(
                                    states.getJavaScriptObject(connectorId));

                            if (connector instanceof HasJavaScriptConnectorHelper) {
                                ((HasJavaScriptConnectorHelper) connector)
                                        .getJavascriptConnectorHelper()
                                        .setNativeState(
                                                stateJson.getJavaScriptObject());
                            }

                            SharedState state = connector.getState();

                            Profiler.enter("updateConnectorState decodeValue");
                            JsonDecoder.decodeValue(new Type(state.getClass()
                                    .getName(), null), stateJson, state,
                                    ApplicationConnection.this);
                            Profiler.leave("updateConnectorState decodeValue");

                            if (Profiler.isEnabled()) {
                                Profiler.leave("Decode connector state "
                                        + Util.getSimpleName(connector));
                            }

                            Profiler.enter("updateConnectorState create event");

                            boolean isNewConnector = remainingNewConnectors
                                    .contains(connectorId);
                            if (isNewConnector) {
                                remainingNewConnectors.remove(connectorId);
                            }

                            StateChangeEvent event = new StateChangeEvent(
                                    connector, stateJson, isNewConnector);
                            events.add(event);
                            Profiler.leave("updateConnectorState create event");

                            Profiler.leave("updateConnectorState inner loop");
                        }
                    } catch (final Throwable e) {
                        VConsole.error(e);
                    }
                }

                Profiler.enter("updateConnectorState newWithoutState");
                // Fire events for properties using the default value for newly
                // created connectors even if there were no state changes
                JsArrayString dump = remainingNewConnectors.dump();
                int length = dump.length();
                for (int i = 0; i < length; i++) {
                    String connectorId = dump.get(i);
                    ServerConnector connector = connectorMap
                            .getConnector(connectorId);

                    StateChangeEvent event = new StateChangeEvent(connector,
                            new JSONObject(), true);

                    events.add(event);

                }
                Profiler.leave("updateConnectorState newWithoutState");

                Profiler.leave("updateConnectorState");

                return events;
            }

            /**
             * Updates the connector hierarchy and returns a list of events that
             * should be fired after update of the hierarchy and the state is
             * done.
             * 
             * @param json
             *            The JSON containing the hierarchy information
             * @return A collection of events that should be fired when update
             *         of hierarchy and state is complete and a list of all
             *         connectors for which the parent has changed
             */
            private ConnectorHierarchyUpdateResult updateConnectorHierarchy(
                    ValueMap json) {
                ConnectorHierarchyUpdateResult result = new ConnectorHierarchyUpdateResult();

                VConsole.log(" * Updating connector hierarchy");
                if (!json.containsKey("hierarchy")) {
                    return result;
                }

                Profiler.enter("updateConnectorHierarchy");

                FastStringSet maybeDetached = FastStringSet.create();

                ValueMap hierarchies = json.getValueMap("hierarchy");
                JsArrayString hierarchyKeys = hierarchies.getKeyArray();
                for (int i = 0; i < hierarchyKeys.length(); i++) {
                    try {
                        Profiler.enter("updateConnectorHierarchy hierarchy entry");

                        String connectorId = hierarchyKeys.get(i);
                        ServerConnector parentConnector = connectorMap
                                .getConnector(connectorId);
                        JsArrayString childConnectorIds = hierarchies
                                .getJSStringArray(connectorId);
                        int childConnectorSize = childConnectorIds.length();

                        Profiler.enter("updateConnectorHierarchy find new connectors");

                        List<ServerConnector> newChildren = new ArrayList<ServerConnector>();
                        List<ComponentConnector> newComponents = new ArrayList<ComponentConnector>();
                        for (int connectorIndex = 0; connectorIndex < childConnectorSize; connectorIndex++) {
                            String childConnectorId = childConnectorIds
                                    .get(connectorIndex);
                            ServerConnector childConnector = connectorMap
                                    .getConnector(childConnectorId);
                            if (childConnector == null) {
                                VConsole.error("Hierarchy claims that "
                                        + childConnectorId
                                        + " is a child for "
                                        + connectorId
                                        + " ("
                                        + parentConnector.getClass().getName()
                                        + ") but no connector with id "
                                        + childConnectorId
                                        + " has been registered. "
                                        + "More information might be available in the server-side log if assertions are enabled");
                                continue;
                            }
                            newChildren.add(childConnector);
                            if (childConnector instanceof ComponentConnector) {
                                newComponents
                                        .add((ComponentConnector) childConnector);
                            } else if (!(childConnector instanceof AbstractExtensionConnector)) {
                                throw new IllegalStateException(
                                        Util.getConnectorString(childConnector)
                                                + " is not a ComponentConnector nor an AbstractExtensionConnector");
                            }
                            if (childConnector.getParent() != parentConnector) {
                                childConnector.setParent(parentConnector);
                                result.parentChangedIds.add(childConnectorId);
                                // Not detached even if previously removed from
                                // parent
                                maybeDetached.remove(childConnectorId);
                            }
                        }

                        Profiler.leave("updateConnectorHierarchy find new connectors");

                        // TODO This check should be done on the server side in
                        // the future so the hierarchy update is only sent when
                        // something actually has changed
                        List<ServerConnector> oldChildren = parentConnector
                                .getChildren();
                        boolean actuallyChanged = !Util.collectionsEquals(
                                oldChildren, newChildren);

                        if (!actuallyChanged) {
                            continue;
                        }

                        Profiler.enter("updateConnectorHierarchy handle HasComponentsConnector");

                        if (parentConnector instanceof HasComponentsConnector) {
                            HasComponentsConnector ccc = (HasComponentsConnector) parentConnector;
                            List<ComponentConnector> oldComponents = ccc
                                    .getChildComponents();
                            if (!Util.collectionsEquals(oldComponents,
                                    newComponents)) {
                                // Fire change event if the hierarchy has
                                // changed
                                ConnectorHierarchyChangeEvent event = GWT
                                        .create(ConnectorHierarchyChangeEvent.class);
                                event.setOldChildren(oldComponents);
                                event.setConnector(parentConnector);
                                ccc.setChildComponents(newComponents);
                                result.events.add(event);
                            }
                        } else if (!newComponents.isEmpty()) {
                            VConsole.error("Hierachy claims "
                                    + Util.getConnectorString(parentConnector)
                                    + " has component children even though it isn't a HasComponentsConnector");
                        }

                        Profiler.leave("updateConnectorHierarchy handle HasComponentsConnector");

                        Profiler.enter("updateConnectorHierarchy setChildren");
                        parentConnector.setChildren(newChildren);
                        Profiler.leave("updateConnectorHierarchy setChildren");

                        Profiler.enter("updateConnectorHierarchy find removed children");

                        /*
                         * Find children removed from this parent and mark for
                         * removal unless they are already attached to some
                         * other parent.
                         */
                        for (ServerConnector oldChild : oldChildren) {
                            if (oldChild.getParent() != parentConnector) {
                                // Ignore if moved to some other connector
                                continue;
                            }

                            if (!newChildren.contains(oldChild)) {
                                /*
                                 * Consider child detached for now, will be
                                 * cleared if it is later on added to some other
                                 * parent.
                                 */
                                maybeDetached.add(oldChild.getConnectorId());
                            }
                        }

                        Profiler.leave("updateConnectorHierarchy find removed children");
                    } catch (final Throwable e) {
                        VConsole.error(e);
                    } finally {
                        Profiler.leave("updateConnectorHierarchy hierarchy entry");
                    }
                }

                Profiler.enter("updateConnectorHierarchy detach removed connectors");

                /*
                 * Connector is in maybeDetached at this point if it has been
                 * removed from its parent but not added to any other parent
                 */
                JsArrayString maybeDetachedArray = maybeDetached.dump();
                for (int i = 0; i < maybeDetachedArray.length(); i++) {
                    ServerConnector removed = connectorMap
                            .getConnector(maybeDetachedArray.get(i));
                    recursivelyDetach(removed, result.events);
                }

                Profiler.leave("updateConnectorHierarchy detach removed connectors");

                Profiler.leave("updateConnectorHierarchy");

                return result;

            }

            private void recursivelyDetach(ServerConnector connector,
                    JsArrayObject<ConnectorHierarchyChangeEvent> events) {

                /*
                 * Reset state in an attempt to keep it consistent with the
                 * hierarchy. No children and no parent is the initial situation
                 * for the hierarchy, so changing the state to its initial value
                 * is the closest we can get without data from the server.
                 * #10151
                 */
                Profiler.enter("ApplicationConnection recursivelyDetach reset state");
                try {
                    Profiler.enter("ApplicationConnection recursivelyDetach reset state - getStateType");
                    Type stateType = AbstractConnector.getStateType(connector);
                    Profiler.leave("ApplicationConnection recursivelyDetach reset state - getStateType");

                    // Empty state instance to get default property values from
                    Profiler.enter("ApplicationConnection recursivelyDetach reset state - createInstance");
                    Object defaultState = stateType.createInstance();
                    Profiler.leave("ApplicationConnection recursivelyDetach reset state - createInstance");

                    if (connector instanceof AbstractConnector) {
                        // optimization as the loop setting properties is very
                        // slow, especially on IE8
                        replaceState((AbstractConnector) connector,
                                defaultState);
                    } else {
                        SharedState state = connector.getState();

                        Profiler.enter("ApplicationConnection recursivelyDetach reset state - properties");
                        JsArrayObject<Property> properties = stateType
                                .getPropertiesAsArray();
                        int size = properties.size();
                        for (int i = 0; i < size; i++) {
                            Property property = properties.get(i);
                            property.setValue(state,
                                    property.getValue(defaultState));
                        }
                        Profiler.leave("ApplicationConnection recursivelyDetach reset state - properties");
                    }
                } catch (NoDataException e) {
                    throw new RuntimeException("Can't reset state for "
                            + Util.getConnectorString(connector), e);
                } finally {
                    Profiler.leave("ApplicationConnection recursivelyDetach reset state");
                }

                Profiler.enter("ApplicationConnection recursivelyDetach perform detach");
                /*
                 * Recursively detach children to make sure they get
                 * setParent(null) and hierarchy change events as needed.
                 */
                for (ServerConnector child : connector.getChildren()) {
                    /*
                     * Server doesn't send updated child data for removed
                     * connectors -> ignore child that still seems to be a child
                     * of this connector although it has been moved to some part
                     * of the hierarchy that is not detached.
                     */
                    if (child.getParent() != connector) {
                        continue;
                    }
                    recursivelyDetach(child, events);
                }
                Profiler.leave("ApplicationConnection recursivelyDetach perform detach");

                /*
                 * Clear child list and parent
                 */
                Profiler.enter("ApplicationConnection recursivelyDetach clear children and parent");
                connector
                        .setChildren(Collections.<ServerConnector> emptyList());
                connector.setParent(null);
                Profiler.leave("ApplicationConnection recursivelyDetach clear children and parent");

                /*
                 * Create an artificial hierarchy event for containers to give
                 * it a chance to clean up after its children if it has any
                 */
                Profiler.enter("ApplicationConnection recursivelyDetach create hierarchy event");
                if (connector instanceof HasComponentsConnector) {
                    HasComponentsConnector ccc = (HasComponentsConnector) connector;
                    List<ComponentConnector> oldChildren = ccc
                            .getChildComponents();
                    if (!oldChildren.isEmpty()) {
                        /*
                         * HasComponentsConnector has a separate child component
                         * list that should also be cleared
                         */
                        ccc.setChildComponents(Collections
                                .<ComponentConnector> emptyList());

                        // Create event and add it to the list of pending events
                        ConnectorHierarchyChangeEvent event = GWT
                                .create(ConnectorHierarchyChangeEvent.class);
                        event.setConnector(connector);
                        event.setOldChildren(oldChildren);
                        events.add(event);
                    }
                }
                Profiler.leave("ApplicationConnection recursivelyDetach create hierarchy event");
            }

            private native void replaceState(AbstractConnector connector,
                    Object defaultState)
            /*-{
                connector.@com.vaadin.client.ui.AbstractConnector::state = defaultState;
            }-*/;

            private void handleRpcInvocations(ValueMap json) {
                if (json.containsKey("rpc")) {
                    Profiler.enter("handleRpcInvocations");

                    VConsole.log(" * Performing server to client RPC calls");

                    JSONArray rpcCalls = new JSONArray(
                            json.getJavaScriptObject("rpc"));

                    int rpcLength = rpcCalls.size();
                    for (int i = 0; i < rpcLength; i++) {
                        try {
                            JSONArray rpcCall = (JSONArray) rpcCalls.get(i);
                            rpcManager.parseAndApplyInvocation(rpcCall,
                                    ApplicationConnection.this);
                        } catch (final Throwable e) {
                            VConsole.error(e);
                        }
                    }

                    Profiler.leave("handleRpcInvocations");
                }
            }

        };
        ApplicationConfiguration.runWhenDependenciesLoaded(c);
    }

    private void loadStyleDependencies(JsArrayString dependencies) {
        // Assuming no reason to interpret in a defined order
        ResourceLoadListener resourceLoadListener = new ResourceLoadListener() {
            @Override
            public void onLoad(ResourceLoadEvent event) {
                ApplicationConfiguration.endDependencyLoading();
            }

            @Override
            public void onError(ResourceLoadEvent event) {
                VConsole.error(event.getResourceUrl()
                        + " could not be loaded, or the load detection failed because the stylesheet is empty.");
                // The show must go on
                onLoad(event);
            }
        };
        ResourceLoader loader = ResourceLoader.get();
        for (int i = 0; i < dependencies.length(); i++) {
            String url = translateVaadinUri(dependencies.get(i));
            ApplicationConfiguration.startDependencyLoading();
            loader.loadStylesheet(url, resourceLoadListener);
        }
    }

    private void loadScriptDependencies(final JsArrayString dependencies) {
        if (dependencies.length() == 0) {
            return;
        }

        // Listener that loads the next when one is completed
        ResourceLoadListener resourceLoadListener = new ResourceLoadListener() {
            @Override
            public void onLoad(ResourceLoadEvent event) {
                if (dependencies.length() != 0) {
                    String url = translateVaadinUri(dependencies.shift());
                    ApplicationConfiguration.startDependencyLoading();
                    // Load next in chain (hopefully already preloaded)
                    event.getResourceLoader().loadScript(url, this);
                }
                // Call start for next before calling end for current
                ApplicationConfiguration.endDependencyLoading();
            }

            @Override
            public void onError(ResourceLoadEvent event) {
                VConsole.error(event.getResourceUrl() + " could not be loaded.");
                // The show must go on
                onLoad(event);
            }
        };

        ResourceLoader loader = ResourceLoader.get();

        // Start chain by loading first
        String url = translateVaadinUri(dependencies.shift());
        ApplicationConfiguration.startDependencyLoading();
        loader.loadScript(url, resourceLoadListener);

        // Preload all remaining
        for (int i = 0; i < dependencies.length(); i++) {
            String preloadUrl = translateVaadinUri(dependencies.get(i));
            loader.preloadResource(preloadUrl, null);
        }
    }

    // Redirect browser, null reloads current page
    private static native void redirect(String url)
    /*-{
    	if (url) {
    		$wnd.location = url;
    	} else {
    		$wnd.location.reload(false);
    	}
    }-*/;

    private void addVariableToQueue(String connectorId, String variableName,
            Object value, boolean immediate) {
        boolean lastOnly = !immediate;
        // note that type is now deduced from value
        addMethodInvocationToQueue(new LegacyChangeVariablesInvocation(
                connectorId, variableName, value), lastOnly, lastOnly);
    }

    /**
     * Adds an explicit RPC method invocation to the send queue.
     * 
     * @since 7.0
     * 
     * @param invocation
     *            RPC method invocation
     * @param delayed
     *            <code>false</code> to trigger sending within a short time
     *            window (possibly combining subsequent calls to a single
     *            request), <code>true</code> to let the framework delay sending
     *            of RPC calls and variable changes until the next non-delayed
     *            change
     * @param lastOnly
     *            <code>true</code> to remove all previously delayed invocations
     *            of the same method that were also enqueued with lastonly set
     *            to <code>true</code>. <code>false</code> to add invocation to
     *            the end of the queue without touching previously enqueued
     *            invocations.
     */
    public void addMethodInvocationToQueue(MethodInvocation invocation,
            boolean delayed, boolean lastOnly) {
        if (!isApplicationRunning()) {
            getLogger()
                    .warning(
                            "Trying to invoke method on not yet started or stopped application");
            return;
        }
        String tag;
        if (lastOnly) {
            tag = invocation.getLastOnlyTag();
            assert !tag.matches("\\d+") : "getLastOnlyTag value must have at least one non-digit character";
            pendingInvocations.remove(tag);
        } else {
            tag = Integer.toString(lastInvocationTag++);
        }
        pendingInvocations.put(tag, invocation);
        if (!delayed) {
            sendPendingVariableChanges();
        }
    }

    /**
     * Removes any pending invocation of the given method from the queue
     * 
     * @param invocation
     *            The invocation to remove
     */
    public void removePendingInvocations(MethodInvocation invocation) {
        Iterator<MethodInvocation> iter = pendingInvocations.values()
                .iterator();
        while (iter.hasNext()) {
            MethodInvocation mi = iter.next();
            if (mi.equals(invocation)) {
                iter.remove();
            }
        }
    }

    /**
     * This method sends currently queued variable changes to server. It is
     * called when immediate variable update must happen.
     * 
     * To ensure correct order for variable changes (due servers multithreading
     * or network), we always wait for active request to be handler before
     * sending a new one. If there is an active request, we will put varible
     * "burst" to queue that will be purged after current request is handled.
     * 
     */
    public void sendPendingVariableChanges() {
        if (!deferedSendPending) {
            deferedSendPending = true;
            Scheduler.get().scheduleFinally(sendPendingCommand);
        }
    }

    private final ScheduledCommand sendPendingCommand = new ScheduledCommand() {
        @Override
        public void execute() {
            deferedSendPending = false;
            doSendPendingVariableChanges();
        }
    };
    private boolean deferedSendPending = false;

    private void doSendPendingVariableChanges() {
        if (isApplicationRunning()) {
            if (hasActiveRequest() || (push != null && !push.isActive())) {
                // skip empty queues if there are pending bursts to be sent
                if (pendingInvocations.size() > 0 || pendingBursts.size() == 0) {
                    pendingBursts.add(pendingInvocations);
                    pendingInvocations = new LinkedHashMap<String, MethodInvocation>();
                    // Keep tag string short
                    lastInvocationTag = 0;
                }
            } else {
                buildAndSendVariableBurst(pendingInvocations);
            }
        } else {
            getLogger()
                    .warning(
                            "Trying to send variable changes from not yet started or stopped application");
            return;
        }
    }

    /**
     * Build the variable burst and send it to server.
     * 
     * When sync is forced, we also force sending of all pending variable-bursts
     * at the same time. This is ok as we can assume that DOM will never be
     * updated after this.
     * 
     * @param pendingInvocations
     *            List of RPC method invocations to send
     */
    private void buildAndSendVariableBurst(
            LinkedHashMap<String, MethodInvocation> pendingInvocations) {

        JSONArray reqJson = new JSONArray();
        if (!pendingInvocations.isEmpty()) {
            if (ApplicationConfiguration.isDebugMode()) {
                Util.logVariableBurst(this, pendingInvocations.values());
            }

            for (MethodInvocation invocation : pendingInvocations.values()) {
                JSONArray invocationJson = new JSONArray();
                invocationJson.set(0,
                        new JSONString(invocation.getConnectorId()));
                invocationJson.set(1,
                        new JSONString(invocation.getInterfaceName()));
                invocationJson.set(2,
                        new JSONString(invocation.getMethodName()));
                JSONArray paramJson = new JSONArray();

                Type[] parameterTypes = null;
                if (!isLegacyVariableChange(invocation)
                        && !isJavascriptRpc(invocation)) {
                    try {
                        Type type = new Type(invocation.getInterfaceName(),
                                null);
                        Method method = type.getMethod(invocation
                                .getMethodName());
                        parameterTypes = method.getParameterTypes();
                    } catch (NoDataException e) {
                        throw new RuntimeException("No type data for "
                                + invocation.toString(), e);
                    }
                }

                for (int i = 0; i < invocation.getParameters().length; ++i) {
                    // TODO non-static encoder?
                    Type type = null;
                    if (parameterTypes != null) {
                        type = parameterTypes[i];
                    }
                    Object value = invocation.getParameters()[i];
                    paramJson.set(i, JsonEncoder.encode(value, type, this));
                }
                invocationJson.set(3, paramJson);
                reqJson.set(reqJson.size(), invocationJson);
            }

            pendingInvocations.clear();
            // Keep tag string short
            lastInvocationTag = 0;
        }

        // Include the browser detail parameters if they aren't already sent
        String extraParams;
        if (!getConfiguration().isBrowserDetailsSent()) {
            extraParams = getNativeBrowserDetailsParameters(getConfiguration()
                    .getRootPanelId());
            getConfiguration().setBrowserDetailsSent();
        } else {
            extraParams = "";
        }
        if (!getConfiguration().isWidgetsetVersionSent()) {
            if (!extraParams.isEmpty()) {
                extraParams += "&";
            }
            String widgetsetVersion = Version.getFullVersion();
            extraParams += "v-wsver=" + widgetsetVersion;

            getConfiguration().setWidgetsetVersionSent();
        }
        makeUidlRequest(reqJson, extraParams);
    }

    private boolean isJavascriptRpc(MethodInvocation invocation) {
        return invocation instanceof JavaScriptMethodInvocation;
    }

    private boolean isLegacyVariableChange(MethodInvocation invocation) {
        return ApplicationConstants.UPDATE_VARIABLE_METHOD.equals(invocation
                .getInterfaceName())
                && ApplicationConstants.UPDATE_VARIABLE_METHOD
                        .equals(invocation.getMethodName());
    }

    /**
     * Sends a new value for the given paintables given variable to the server.
     * <p>
     * The update is actually queued to be sent at a suitable time. If immediate
     * is true, the update is sent as soon as possible. If immediate is false,
     * the update will be sent along with the next immediate update.
     * </p>
     * 
     * @param paintableId
     *            the id of the paintable that owns the variable
     * @param variableName
     *            the name of the variable
     * @param newValue
     *            the new value to be sent
     * @param immediate
     *            true if the update is to be sent as soon as possible
     */
    public void updateVariable(String paintableId, String variableName,
            ServerConnector newValue, boolean immediate) {
        addVariableToQueue(paintableId, variableName, newValue, immediate);
    }

    /**
     * Sends a new value for the given paintables given variable to the server.
     * <p>
     * The update is actually queued to be sent at a suitable time. If immediate
     * is true, the update is sent as soon as possible. If immediate is false,
     * the update will be sent along with the next immediate update.
     * </p>
     * 
     * @param paintableId
     *            the id of the paintable that owns the variable
     * @param variableName
     *            the name of the variable
     * @param newValue
     *            the new value to be sent
     * @param immediate
     *            true if the update is to be sent as soon as possible
     */

    public void updateVariable(String paintableId, String variableName,
            String newValue, boolean immediate) {
        addVariableToQueue(paintableId, variableName, newValue, immediate);
    }

    /**
     * Sends a new value for the given paintables given variable to the server.
     * <p>
     * The update is actually queued to be sent at a suitable time. If immediate
     * is true, the update is sent as soon as possible. If immediate is false,
     * the update will be sent along with the next immediate update.
     * </p>
     * 
     * @param paintableId
     *            the id of the paintable that owns the variable
     * @param variableName
     *            the name of the variable
     * @param newValue
     *            the new value to be sent
     * @param immediate
     *            true if the update is to be sent as soon as possible
     */

    public void updateVariable(String paintableId, String variableName,
            int newValue, boolean immediate) {
        addVariableToQueue(paintableId, variableName, newValue, immediate);
    }

    /**
     * Sends a new value for the given paintables given variable to the server.
     * <p>
     * The update is actually queued to be sent at a suitable time. If immediate
     * is true, the update is sent as soon as possible. If immediate is false,
     * the update will be sent along with the next immediate update.
     * </p>
     * 
     * @param paintableId
     *            the id of the paintable that owns the variable
     * @param variableName
     *            the name of the variable
     * @param newValue
     *            the new value to be sent
     * @param immediate
     *            true if the update is to be sent as soon as possible
     */

    public void updateVariable(String paintableId, String variableName,
            long newValue, boolean immediate) {
        addVariableToQueue(paintableId, variableName, newValue, immediate);
    }

    /**
     * Sends a new value for the given paintables given variable to the server.
     * <p>
     * The update is actually queued to be sent at a suitable time. If immediate
     * is true, the update is sent as soon as possible. If immediate is false,
     * the update will be sent along with the next immediate update.
     * </p>
     * 
     * @param paintableId
     *            the id of the paintable that owns the variable
     * @param variableName
     *            the name of the variable
     * @param newValue
     *            the new value to be sent
     * @param immediate
     *            true if the update is to be sent as soon as possible
     */

    public void updateVariable(String paintableId, String variableName,
            float newValue, boolean immediate) {
        addVariableToQueue(paintableId, variableName, newValue, immediate);
    }

    /**
     * Sends a new value for the given paintables given variable to the server.
     * <p>
     * The update is actually queued to be sent at a suitable time. If immediate
     * is true, the update is sent as soon as possible. If immediate is false,
     * the update will be sent along with the next immediate update.
     * </p>
     * 
     * @param paintableId
     *            the id of the paintable that owns the variable
     * @param variableName
     *            the name of the variable
     * @param newValue
     *            the new value to be sent
     * @param immediate
     *            true if the update is to be sent as soon as possible
     */

    public void updateVariable(String paintableId, String variableName,
            double newValue, boolean immediate) {
        addVariableToQueue(paintableId, variableName, newValue, immediate);
    }

    /**
     * Sends a new value for the given paintables given variable to the server.
     * <p>
     * The update is actually queued to be sent at a suitable time. If immediate
     * is true, the update is sent as soon as possible. If immediate is false,
     * the update will be sent along with the next immediate update.
     * </p>
     * 
     * @param paintableId
     *            the id of the paintable that owns the variable
     * @param variableName
     *            the name of the variable
     * @param newValue
     *            the new value to be sent
     * @param immediate
     *            true if the update is to be sent as soon as possible
     */

    public void updateVariable(String paintableId, String variableName,
            boolean newValue, boolean immediate) {
        addVariableToQueue(paintableId, variableName, newValue, immediate);
    }

    /**
     * Sends a new value for the given paintables given variable to the server.
     * <p>
     * The update is actually queued to be sent at a suitable time. If immediate
     * is true, the update is sent as soon as possible. If immediate is false,
     * the update will be sent along with the next immediate update.
     * </p>
     * 
     * @param paintableId
     *            the id of the paintable that owns the variable
     * @param variableName
     *            the name of the variable
     * @param map
     *            the new values to be sent
     * @param immediate
     *            true if the update is to be sent as soon as possible
     */
    public void updateVariable(String paintableId, String variableName,
            Map<String, Object> map, boolean immediate) {
        addVariableToQueue(paintableId, variableName, map, immediate);
    }

    /**
     * Sends a new value for the given paintables given variable to the server.
     * 
     * The update is actually queued to be sent at a suitable time. If immediate
     * is true, the update is sent as soon as possible. If immediate is false,
     * the update will be sent along with the next immediate update.
     * 
     * A null array is sent as an empty array.
     * 
     * @param paintableId
     *            the id of the paintable that owns the variable
     * @param variableName
     *            the name of the variable
     * @param values
     *            the new value to be sent
     * @param immediate
     *            true if the update is to be sent as soon as possible
     */
    public void updateVariable(String paintableId, String variableName,
            String[] values, boolean immediate) {
        addVariableToQueue(paintableId, variableName, values, immediate);
    }

    /**
     * Sends a new value for the given paintables given variable to the server.
     * 
     * The update is actually queued to be sent at a suitable time. If immediate
     * is true, the update is sent as soon as possible. If immediate is false,
     * the update will be sent along with the next immediate update. </p>
     * 
     * A null array is sent as an empty array.
     * 
     * 
     * @param paintableId
     *            the id of the paintable that owns the variable
     * @param variableName
     *            the name of the variable
     * @param values
     *            the new value to be sent
     * @param immediate
     *            true if the update is to be sent as soon as possible
     */
    public void updateVariable(String paintableId, String variableName,
            Object[] values, boolean immediate) {
        addVariableToQueue(paintableId, variableName, values, immediate);
    }

    /**
     * Does absolutely nothing. Replaced by {@link LayoutManager}.
     * 
     * @param container
     * @deprecated As of 7.0, serves no purpose
     */
    @Deprecated
    public void runDescendentsLayout(HasWidgets container) {
    }

    /**
     * This will cause re-layouting of all components. Mainly used for
     * development. Published to JavaScript.
     */
    public void forceLayout() {
        Duration duration = new Duration();

        layoutManager.forceLayout();

        VConsole.log("forceLayout in " + duration.elapsedMillis() + " ms");
    }

    /**
     * Returns false
     * 
     * @param paintable
     * @return false, always
     * @deprecated As of 7.0, serves no purpose
     */
    @Deprecated
    private boolean handleComponentRelativeSize(ComponentConnector paintable) {
        return false;
    }

    /**
     * Returns false
     * 
     * @param paintable
     * @return false, always
     * @deprecated As of 7.0, serves no purpose
     */
    @Deprecated
    public boolean handleComponentRelativeSize(Widget widget) {
        return handleComponentRelativeSize(connectorMap.getConnector(widget));

    }

    @Deprecated
    public ComponentConnector getPaintable(UIDL uidl) {
        // Non-component connectors shouldn't be painted from legacy connectors
        return (ComponentConnector) getConnector(uidl.getId(),
                Integer.parseInt(uidl.getTag()));
    }

    /**
     * Get either an existing ComponentConnector or create a new
     * ComponentConnector with the given type and id.
     * 
     * If a ComponentConnector with the given id already exists, returns it.
     * Otherwise creates and registers a new ComponentConnector of the given
     * type.
     * 
     * @param connectorId
     *            Id of the paintable
     * @param connectorType
     *            Type of the connector, as passed from the server side
     * 
     * @return Either an existing ComponentConnector or a new ComponentConnector
     *         of the given type
     */
    public ServerConnector getConnector(String connectorId, int connectorType) {
        if (!connectorMap.hasConnector(connectorId)) {
            return createAndRegisterConnector(connectorId, connectorType);
        }
        return connectorMap.getConnector(connectorId);
    }

    /**
     * Creates a new ServerConnector with the given type and id.
     * 
     * Creates and registers a new ServerConnector of the given type. Should
     * never be called with the connector id of an existing connector.
     * 
     * @param connectorId
     *            Id of the new connector
     * @param connectorType
     *            Type of the connector, as passed from the server side
     * 
     * @return A new ServerConnector of the given type
     */
    private ServerConnector createAndRegisterConnector(String connectorId,
            int connectorType) {
        Profiler.enter("ApplicationConnection.createAndRegisterConnector");

        // Create and register a new connector with the given type
        ServerConnector p = widgetSet.createConnector(connectorType,
                configuration);
        connectorMap.registerConnector(connectorId, p);
        p.doInit(connectorId, this);

        Profiler.leave("ApplicationConnection.createAndRegisterConnector");
        return p;
    }

    /**
     * Gets a recource that has been pre-loaded via UIDL, such as custom
     * layouts.
     * 
     * @param name
     *            identifier of the resource to get
     * @return the resource
     */
    public String getResource(String name) {
        return resourcesMap.get(name);
    }

    /**
     * Singleton method to get instance of app's context menu.
     * 
     * @return VContextMenu object
     */
    public VContextMenu getContextMenu() {
        if (contextMenu == null) {
            contextMenu = new VContextMenu();
            contextMenu.setOwner(uIConnector.getWidget());
            DOM.setElementProperty(contextMenu.getElement(), "id",
                    "PID_VAADIN_CM");
        }
        return contextMenu;
    }

    /**
     * Gets an {@link Icon} instance corresponding to a URI.
     * 
     * @since 7.2
     * @param uri
     * @return Icon object
     */
    public Icon getIcon(String uri) {
        Icon icon;
        if (uri == null) {
            return null;
        } else if (FontIcon.isFontIconUri(uri)) {
            icon = GWT.create(FontIcon.class);
        } else {
            icon = GWT.create(ImageIcon.class);
        }
        icon.setUri(translateVaadinUri(uri));
        return icon;
    }

    /**
     * Translates custom protocols in UIDL URI's to be recognizable by browser.
     * All uri's from UIDL should be routed via this method before giving them
     * to browser due URI's in UIDL may contain custom protocols like theme://.
     * 
     * @param uidlUri
     *            Vaadin URI from uidl
     * @return translated URI ready for browser
     */
    public String translateVaadinUri(String uidlUri) {
        if (uidlUri == null) {
            return null;
        }
        if (uidlUri.startsWith("theme://")) {
            final String themeUri = configuration.getThemeUri();
            if (themeUri == null) {
                VConsole.error("Theme not set: ThemeResource will not be found. ("
                        + uidlUri + ")");
            }
            uidlUri = themeUri + uidlUri.substring(7);
        }

        if (uidlUri.startsWith(ApplicationConstants.PUBLISHED_PROTOCOL_PREFIX)) {
            // getAppUri *should* always end with /
            // substring *should* always start with / (published:///foo.bar
            // without published://)
            uidlUri = ApplicationConstants.APP_PROTOCOL_PREFIX
                    + ApplicationConstants.PUBLISHED_FILE_PATH
                    + uidlUri
                            .substring(ApplicationConstants.PUBLISHED_PROTOCOL_PREFIX
                                    .length());
            // Let translation of app:// urls take care of the rest
        }
        if (uidlUri.startsWith(ApplicationConstants.APP_PROTOCOL_PREFIX)) {
            String relativeUrl = uidlUri
                    .substring(ApplicationConstants.APP_PROTOCOL_PREFIX
                            .length());
            ApplicationConfiguration conf = getConfiguration();
            String serviceUrl = conf.getServiceUrl();
            if (conf.useServiceUrlPathParam()) {
                // Should put path in v-resourcePath parameter and append query
                // params to base portlet url
                String[] parts = relativeUrl.split("\\?", 2);
                String path = parts[0];

                // If there's a "?" followed by something, append it as a query
                // string to the base URL
                if (parts.length > 1) {
                    String appUrlParams = parts[1];
                    serviceUrl = addGetParameters(serviceUrl, appUrlParams);
                }
                if (!path.startsWith("/")) {
                    path = '/' + path;
                }
                String pathParam = conf.getServiceUrlParameterName() + "="
                        + URL.encodeQueryString(path);
                serviceUrl = addGetParameters(serviceUrl, pathParam);
                uidlUri = serviceUrl;
            } else {
                uidlUri = serviceUrl + relativeUrl;
            }
        }
        if (uidlUri.startsWith(ApplicationConstants.VAADIN_PROTOCOL_PREFIX)) {
            final String vaadinUri = configuration.getVaadinDirUrl();
            String relativeUrl = uidlUri
                    .substring(ApplicationConstants.VAADIN_PROTOCOL_PREFIX
                            .length());
            uidlUri = vaadinUri + relativeUrl;
        }

        return uidlUri;
    }

    /**
     * Gets the URI for the current theme. Can be used to reference theme
     * resources.
     * 
     * @return URI to the current theme
     */
    public String getThemeUri() {
        return configuration.getThemeUri();
    }

    /**
     * Listens for Notification hide event, and redirects. Used for system
     * messages, such as session expired.
     * 
     */
    private class NotificationRedirect implements VNotification.EventListener {
        String url;

        NotificationRedirect(String url) {
            this.url = url;
        }

        @Override
        public void notificationHidden(HideEvent event) {
            redirect(url);
        }

    }

    /* Extended title handling */

    private final VTooltip tooltip;

    private ConnectorMap connectorMap = GWT.create(ConnectorMap.class);

    protected String getUidlSecurityKey() {
        return getCsrfToken();
    }

    /**
     * Gets the token (aka double submit cookie) that the server uses to protect
     * against Cross Site Request Forgery attacks.
     * 
     * @return the CSRF token string
     */
    public String getCsrfToken() {
        return csrfToken;
    }

    /**
     * Use to notify that the given component's caption has changed; layouts may
     * have to be recalculated.
     * 
     * @param component
     *            the Paintable whose caption has changed
     * @deprecated As of 7.0.2, has not had any effect for a long time
     */
    @Deprecated
    public void captionSizeUpdated(Widget widget) {
        // This doesn't do anything, it's just kept here for compatibility
    }

    /**
     * Gets the main view
     * 
     * @return the main view
     */
    public UIConnector getUIConnector() {
        return uIConnector;
    }

    /**
     * Gets the {@link ApplicationConfiguration} for the current application.
     * 
     * @see ApplicationConfiguration
     * @return the configuration for this application
     */
    public ApplicationConfiguration getConfiguration() {
        return configuration;
    }

    /**
     * Checks if there is a registered server side listener for the event. The
     * list of events which has server side listeners is updated automatically
     * before the component is updated so the value is correct if called from
     * updatedFromUIDL.
     * 
     * @param paintable
     *            The connector to register event listeners for
     * @param eventIdentifier
     *            The identifier for the event
     * @return true if at least one listener has been registered on server side
     *         for the event identified by eventIdentifier.
     * @deprecated As of 7.0. Use
     *             {@link AbstractComponentState#hasEventListener(String)}
     *             instead
     */
    @Deprecated
    public boolean hasEventListeners(ComponentConnector paintable,
            String eventIdentifier) {
        return paintable.hasEventListener(eventIdentifier);
    }

    /**
     * Adds the get parameters to the uri and returns the new uri that contains
     * the parameters.
     * 
     * @param uri
     *            The uri to which the parameters should be added.
     * @param extraParams
     *            One or more parameters in the format "a=b" or "c=d&e=f". An
     *            empty string is allowed but will not modify the url.
     * @return The modified URI with the get parameters in extraParams added.
     */
    public static String addGetParameters(String uri, String extraParams) {
        if (extraParams == null || extraParams.length() == 0) {
            return uri;
        }
        // RFC 3986: The query component is indicated by the first question
        // mark ("?") character and terminated by a number sign ("#") character
        // or by the end of the URI.
        String fragment = null;
        int hashPosition = uri.indexOf('#');
        if (hashPosition != -1) {
            // Fragment including "#"
            fragment = uri.substring(hashPosition);
            // The full uri before the fragment
            uri = uri.substring(0, hashPosition);
        }

        if (uri.contains("?")) {
            uri += "&";
        } else {
            uri += "?";
        }
        uri += extraParams;

        if (fragment != null) {
            uri += fragment;
        }

        return uri;
    }

    ConnectorMap getConnectorMap() {
        return connectorMap;
    }

    /**
     * @deprecated As of 7.0. No longer serves any purpose.
     */
    @Deprecated
    public void unregisterPaintable(ServerConnector p) {
        VConsole.log("unregisterPaintable (unnecessarily) called for "
                + Util.getConnectorString(p));
    }

    /**
     * Get VTooltip instance related to application connection
     * 
     * @return VTooltip instance
     */
    public VTooltip getVTooltip() {
        return tooltip;
    }

    /**
     * Method provided for backwards compatibility. Duties previously done by
     * this method is now handled by the state change event handler in
     * AbstractComponentConnector. The only function this method has is to
     * return true if the UIDL is a "cached" update.
     * 
     * @param component
     * @param uidl
     * @param manageCaption
     * @deprecated As of 7.0, no longer serves any purpose
     * @return
     */
    @Deprecated
    public boolean updateComponent(Widget component, UIDL uidl,
            boolean manageCaption) {
        ComponentConnector connector = getConnectorMap()
                .getConnector(component);
        if (!AbstractComponentConnector.isRealUpdate(uidl)) {
            return true;
        }

        if (!manageCaption) {
            VConsole.error(Util.getConnectorString(connector)
                    + " called updateComponent with manageCaption=false. The parameter was ignored - override delegateCaption() to return false instead. It is however not recommended to use caption this way at all.");
        }
        return false;
    }

    /**
     * @deprecated As of 7.0. Use
     *             {@link AbstractComponentConnector#hasEventListener(String)}
     *             instead
     */
    @Deprecated
    public boolean hasEventListeners(Widget widget, String eventIdentifier) {
        ComponentConnector connector = getConnectorMap().getConnector(widget);
        if (connector == null) {
            /*
             * No connector will exist in cases where Vaadin widgets have been
             * re-used without implementing server<->client communication.
             */
            return false;
        }

        return hasEventListeners(getConnectorMap().getConnector(widget),
                eventIdentifier);
    }

    LayoutManager getLayoutManager() {
        return layoutManager;
    }

    /**
     * Schedules a heartbeat request to occur after the configured heartbeat
     * interval elapses if the interval is a positive number. Otherwise, does
     * nothing.
     * 
     * @deprecated as of 7.2, use {@link Heartbeat#schedule()} instead
     */
    @Deprecated
    protected void scheduleHeartbeat() {
        heartbeat.schedule();
    }

    /**
     * Sends a heartbeat request to the server.
     * <p>
     * Heartbeat requests are used to inform the server that the client-side is
     * still alive. If the client page is closed or the connection lost, the
     * server will eventually close the inactive UI.
     * 
     * @deprecated as of 7.2, use {@link Heartbeat#send()} instead
     */
    @Deprecated
    protected void sendHeartbeat() {
        heartbeat.send();
    }

    /**
     * Timer used to make sure that no misbehaving components can delay response
     * handling forever.
     */
    Timer forceHandleMessage = new Timer() {
        @Override
        public void run() {
            VConsole.log("WARNING: reponse handling was never resumed, forcibly removing locks...");
            responseHandlingLocks.clear();
            handlePendingMessages();
        }
    };

    /**
     * This method can be used to postpone rendering of a response for a short
     * period of time (e.g. to avoid the rendering process during animation).
     * 
     * @param lock
     */
    public void suspendReponseHandling(Object lock) {
        responseHandlingLocks.add(lock);
    }

    /**
     * Resumes the rendering process once all locks have been removed.
     * 
     * @param lock
     */
    public void resumeResponseHandling(Object lock) {
        responseHandlingLocks.remove(lock);
        if (responseHandlingLocks.isEmpty()) {
            // Cancel timer that breaks the lock
            forceHandleMessage.cancel();

            if (!pendingUIDLMessages.isEmpty()) {
                VConsole.log("No more response handling locks, handling pending requests.");
                handlePendingMessages();
            }
        }
    }

    /**
     * Handles all pending UIDL messages queued while response handling was
     * suspended.
     */
    private void handlePendingMessages() {
        if (!pendingUIDLMessages.isEmpty()) {
            /*
             * Clear the list before processing enqueued messages to support
             * reentrancy
             */
            List<PendingUIDLMessage> pendingMessages = pendingUIDLMessages;
            pendingUIDLMessages = new ArrayList<PendingUIDLMessage>();

            for (PendingUIDLMessage pending : pendingMessages) {
                handleReceivedJSONMessage(pending.getStart(),
                        pending.getJsonText(), pending.getJson());
            }
        }
    }

    private boolean handleErrorInDelegate(String details, int statusCode) {
        if (communicationErrorDelegate == null) {
            return false;
        }
        return communicationErrorDelegate.onError(details, statusCode);
    }

    /**
     * Sets the delegate that is called whenever a communication error occurrs.
     * 
     * @param delegate
     *            the delegate.
     */
    public void setCommunicationErrorDelegate(CommunicationErrorHandler delegate) {
        communicationErrorDelegate = delegate;
    }

    public void setApplicationRunning(boolean running) {
        if (applicationRunning && !running) {
            eventBus.fireEvent(new ApplicationStoppedEvent());
        }
        applicationRunning = running;
    }

    public boolean isApplicationRunning() {
        return applicationRunning;
    }

    public <H extends EventHandler> HandlerRegistration addHandler(
            GwtEvent.Type<H> type, H handler) {
        return eventBus.addHandler(type, handler);
    }

    /**
     * Calls {@link ComponentConnector#flush()} on the active connector. Does
     * nothing if there is no active (focused) connector.
     */
    public void flushActiveConnector() {
        ComponentConnector activeConnector = getActiveConnector();
        if (activeConnector == null) {
            return;
        }
        activeConnector.flush();
    }

    /**
     * Gets the active connector for focused element in browser.
     * 
     * @return Connector for focused element or null.
     */
    private ComponentConnector getActiveConnector() {
        Element focusedElement = Util.getFocusedElement();
        if (focusedElement == null) {
            return null;
        }
        return Util.getConnectorForElement(this, getUIConnector().getWidget(),
                focusedElement);
    }

    /**
     * Sets the status for the push connection.
     * 
     * @param enabled
     *            <code>true</code> to enable the push connection;
     *            <code>false</code> to disable the push connection.
     */
    public void setPushEnabled(boolean enabled) {
        final PushConfigurationState pushState = uIConnector.getState().pushConfiguration;

        if (enabled && push == null) {
            push = GWT.create(PushConnection.class);
            push.init(this, pushState, new CommunicationErrorHandler() {
                @Override
                public boolean onError(String details, int statusCode) {
                    showCommunicationError(details, statusCode);
                    return true;
                }
            });
        } else if (!enabled && push != null && push.isActive()) {
            push.disconnect(new Command() {
                @Override
                public void execute() {
                    push = null;
                    /*
                     * If push has been enabled again while we were waiting for
                     * the old connection to disconnect, now is the right time
                     * to open a new connection
                     */
                    if (pushState.mode.isEnabled()) {
                        setPushEnabled(true);
                    }

                    /*
                     * Send anything that was enqueued while we waited for the
                     * connection to close
                     */
                    if (pendingInvocations.size() > 0) {
                        sendPendingVariableChanges();
                    }
                }
            });
        }
    }

    public void handlePushMessage(String message) {
        handleJSONText(message, 200);
    }

    /**
     * Returns a human readable string representation of the method used to
     * communicate with the server.
     * 
     * @since 7.1
     * @return A string representation of the current transport type
     */
    public String getCommunicationMethodName() {
        if (push != null) {
            return "Push (" + push.getTransportType() + ")";
        } else {
            return "XHR";
        }
    }

    private static Logger getLogger() {
        return Logger.getLogger(ApplicationConnection.class.getName());
    }

}<|MERGE_RESOLUTION|>--- conflicted
+++ resolved
@@ -1,10 +1,5 @@
-<<<<<<< HEAD
 /* 
- * Copyright 2000-2013 Vaadin Ltd.
-=======
-/*
  * Copyright 2000-2014 Vaadin Ltd.
->>>>>>> e77e73cf
  * 
  * Licensed under the Apache License, Version 2.0 (the "License"); you may not
  * use this file except in compliance with the License. You may obtain a copy of
