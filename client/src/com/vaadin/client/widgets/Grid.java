/*
 * Copyright 2000-2014 Vaadin Ltd.
 *
 * Licensed under the Apache License, Version 2.0 (the "License"); you may not
 * use this file except in compliance with the License. You may obtain a copy of
 * the License at
 *
 * http://www.apache.org/licenses/LICENSE-2.0
 *
 * Unless required by applicable law or agreed to in writing, software
 * distributed under the License is distributed on an "AS IS" BASIS, WITHOUT
 * WARRANTIES OR CONDITIONS OF ANY KIND, either express or implied. See the
 * License for the specific language governing permissions and limitations under
 * the License.
 */
package com.vaadin.client.widgets;

import java.util.ArrayList;
import java.util.Arrays;
import java.util.Collection;
import java.util.Collections;
import java.util.HashMap;
import java.util.HashSet;
import java.util.Iterator;
import java.util.LinkedHashMap;
import java.util.List;
import java.util.Map;
import java.util.Map.Entry;
import java.util.Set;
import java.util.TreeMap;
import java.util.logging.Level;
import java.util.logging.Logger;

import com.google.gwt.core.client.Duration;
import com.google.gwt.core.client.Scheduler;
import com.google.gwt.core.client.Scheduler.ScheduledCommand;
import com.google.gwt.core.shared.GWT;
import com.google.gwt.dom.client.BrowserEvents;
import com.google.gwt.dom.client.DivElement;
import com.google.gwt.dom.client.Element;
import com.google.gwt.dom.client.EventTarget;
import com.google.gwt.dom.client.NativeEvent;
import com.google.gwt.dom.client.Node;
import com.google.gwt.dom.client.Style;
import com.google.gwt.dom.client.Style.Display;
import com.google.gwt.dom.client.Style.Unit;
import com.google.gwt.dom.client.TableCellElement;
import com.google.gwt.dom.client.TableRowElement;
import com.google.gwt.dom.client.TableSectionElement;
import com.google.gwt.dom.client.Touch;
import com.google.gwt.event.dom.client.ClickEvent;
import com.google.gwt.event.dom.client.ClickHandler;
import com.google.gwt.event.dom.client.KeyCodes;
import com.google.gwt.event.dom.client.KeyDownEvent;
import com.google.gwt.event.dom.client.KeyDownHandler;
import com.google.gwt.event.dom.client.KeyEvent;
import com.google.gwt.event.dom.client.MouseEvent;
import com.google.gwt.event.logical.shared.ValueChangeEvent;
import com.google.gwt.event.logical.shared.ValueChangeHandler;
import com.google.gwt.event.shared.HandlerRegistration;
import com.google.gwt.touch.client.Point;
import com.google.gwt.user.client.DOM;
import com.google.gwt.user.client.Event;
import com.google.gwt.user.client.Event.NativePreviewEvent;
import com.google.gwt.user.client.Event.NativePreviewHandler;
import com.google.gwt.user.client.Timer;
import com.google.gwt.user.client.ui.Button;
import com.google.gwt.user.client.ui.CheckBox;
import com.google.gwt.user.client.ui.Composite;
import com.google.gwt.user.client.ui.FlowPanel;
import com.google.gwt.user.client.ui.HasEnabled;
import com.google.gwt.user.client.ui.HasWidgets;
import com.google.gwt.user.client.ui.MenuBar;
import com.google.gwt.user.client.ui.MenuItem;
import com.google.gwt.user.client.ui.ResizeComposite;
import com.google.gwt.user.client.ui.Widget;
import com.vaadin.client.BrowserInfo;
import com.vaadin.client.DeferredWorker;
import com.vaadin.client.Focusable;
import com.vaadin.client.WidgetUtil;
import com.vaadin.client.data.DataChangeHandler;
import com.vaadin.client.data.DataSource;
import com.vaadin.client.renderers.ComplexRenderer;
import com.vaadin.client.renderers.Renderer;
import com.vaadin.client.renderers.WidgetRenderer;
import com.vaadin.client.ui.FocusUtil;
import com.vaadin.client.ui.SubPartAware;
import com.vaadin.client.ui.dd.DragAndDropHandler;
import com.vaadin.client.widget.escalator.Cell;
import com.vaadin.client.widget.escalator.ColumnConfiguration;
import com.vaadin.client.widget.escalator.EscalatorUpdater;
import com.vaadin.client.widget.escalator.FlyweightCell;
import com.vaadin.client.widget.escalator.Row;
import com.vaadin.client.widget.escalator.RowContainer;
import com.vaadin.client.widget.escalator.RowVisibilityChangeEvent;
import com.vaadin.client.widget.escalator.RowVisibilityChangeHandler;
import com.vaadin.client.widget.escalator.ScrollbarBundle.Direction;
import com.vaadin.client.widget.escalator.Spacer;
import com.vaadin.client.widget.escalator.SpacerUpdater;
import com.vaadin.client.widget.grid.AutoScroller;
import com.vaadin.client.widget.grid.AutoScroller.AutoScrollerCallback;
import com.vaadin.client.widget.grid.AutoScroller.ScrollAxis;
import com.vaadin.client.widget.grid.CellReference;
import com.vaadin.client.widget.grid.CellStyleGenerator;
import com.vaadin.client.widget.grid.DataAvailableEvent;
import com.vaadin.client.widget.grid.DataAvailableHandler;
import com.vaadin.client.widget.grid.DetailsGenerator;
import com.vaadin.client.widget.grid.EditorHandler;
import com.vaadin.client.widget.grid.EditorHandler.EditorRequest;
import com.vaadin.client.widget.grid.EventCellReference;
import com.vaadin.client.widget.grid.RendererCellReference;
import com.vaadin.client.widget.grid.RowReference;
import com.vaadin.client.widget.grid.RowStyleGenerator;
import com.vaadin.client.widget.grid.events.AbstractGridKeyEventHandler;
import com.vaadin.client.widget.grid.events.AbstractGridMouseEventHandler;
import com.vaadin.client.widget.grid.events.BodyClickHandler;
import com.vaadin.client.widget.grid.events.BodyDoubleClickHandler;
import com.vaadin.client.widget.grid.events.BodyKeyDownHandler;
import com.vaadin.client.widget.grid.events.BodyKeyPressHandler;
import com.vaadin.client.widget.grid.events.BodyKeyUpHandler;
import com.vaadin.client.widget.grid.events.ColumnReorderEvent;
import com.vaadin.client.widget.grid.events.ColumnReorderHandler;
import com.vaadin.client.widget.grid.events.ColumnVisibilityChangeEvent;
import com.vaadin.client.widget.grid.events.ColumnVisibilityChangeHandler;
import com.vaadin.client.widget.grid.events.EditorCloseEvent;
import com.vaadin.client.widget.grid.events.EditorEvent;
import com.vaadin.client.widget.grid.events.EditorEventHandler;
import com.vaadin.client.widget.grid.events.EditorMoveEvent;
import com.vaadin.client.widget.grid.events.EditorOpenEvent;
import com.vaadin.client.widget.grid.events.FooterClickHandler;
import com.vaadin.client.widget.grid.events.FooterDoubleClickHandler;
import com.vaadin.client.widget.grid.events.FooterKeyDownHandler;
import com.vaadin.client.widget.grid.events.FooterKeyPressHandler;
import com.vaadin.client.widget.grid.events.FooterKeyUpHandler;
import com.vaadin.client.widget.grid.events.GridClickEvent;
import com.vaadin.client.widget.grid.events.GridDoubleClickEvent;
import com.vaadin.client.widget.grid.events.GridKeyDownEvent;
import com.vaadin.client.widget.grid.events.GridKeyPressEvent;
import com.vaadin.client.widget.grid.events.GridKeyUpEvent;
import com.vaadin.client.widget.grid.events.HeaderClickHandler;
import com.vaadin.client.widget.grid.events.HeaderDoubleClickHandler;
import com.vaadin.client.widget.grid.events.HeaderKeyDownHandler;
import com.vaadin.client.widget.grid.events.HeaderKeyPressHandler;
import com.vaadin.client.widget.grid.events.HeaderKeyUpHandler;
import com.vaadin.client.widget.grid.events.ScrollEvent;
import com.vaadin.client.widget.grid.events.ScrollHandler;
import com.vaadin.client.widget.grid.events.SelectAllEvent;
import com.vaadin.client.widget.grid.events.SelectAllHandler;
import com.vaadin.client.widget.grid.selection.HasSelectionHandlers;
import com.vaadin.client.widget.grid.selection.SelectionEvent;
import com.vaadin.client.widget.grid.selection.SelectionHandler;
import com.vaadin.client.widget.grid.selection.SelectionModel;
import com.vaadin.client.widget.grid.selection.SelectionModel.Multi;
import com.vaadin.client.widget.grid.selection.SelectionModelMulti;
import com.vaadin.client.widget.grid.selection.SelectionModelNone;
import com.vaadin.client.widget.grid.selection.SelectionModelSingle;
import com.vaadin.client.widget.grid.sort.Sort;
import com.vaadin.client.widget.grid.sort.SortEvent;
import com.vaadin.client.widget.grid.sort.SortHandler;
import com.vaadin.client.widget.grid.sort.SortOrder;
import com.vaadin.client.widgets.Escalator.AbstractRowContainer;
import com.vaadin.client.widgets.Escalator.SubPartArguments;
import com.vaadin.client.widgets.Grid.Editor.State;
import com.vaadin.client.widgets.Grid.StaticSection.StaticCell;
import com.vaadin.client.widgets.Grid.StaticSection.StaticRow;
import com.vaadin.shared.data.sort.SortDirection;
import com.vaadin.shared.ui.grid.GridConstants;
import com.vaadin.shared.ui.grid.GridStaticCellType;
import com.vaadin.shared.ui.grid.HeightMode;
import com.vaadin.shared.ui.grid.Range;
import com.vaadin.shared.ui.grid.ScrollDestination;
import com.vaadin.shared.util.SharedUtil;

/**
 * A data grid view that supports columns and lazy loading of data rows from a
 * data source.
 * 
 * <h1>Columns</h1>
 * <p>
 * Each column in Grid is represented by a {@link Column}. Each
 * {@code GridColumn} has a custom implementation for
 * {@link Column#getValue(Object)} that gets the row object as an argument, and
 * returns the value for that particular column, extracted from the row object.
 * <p>
 * Each column also has a Renderer. Its function is to take the value that is
 * given by the {@code GridColumn} and display it to the user. A simple column
 * might have a {@link com.vaadin.client.renderers.TextRenderer TextRenderer}
 * that simply takes in a {@code String} and displays it as the cell's content.
 * A more complex renderer might be
 * {@link com.vaadin.client.renderers.ProgressBarRenderer ProgressBarRenderer}
 * that takes in a floating point number, and displays a progress bar instead,
 * based on the given number.
 * <p>
 * <em>See:</em> {@link #addColumn(Column)}, {@link #addColumn(Column, int)} and
 * {@link #addColumns(Column...)}. <em>Also</em>
 * {@link Column#setRenderer(Renderer)}.
 * 
 * <h1>Data Sources</h1>
 * <p>
 * Grid gets its data from a {@link DataSource}, providing row objects to Grid
 * from a user-defined endpoint. It can be either a local in-memory data source
 * (e.g. {@link com.vaadin.client.widget.grid.datasources.ListDataSource
 * ListDataSource}) or even a remote one, retrieving data from e.g. a REST API
 * (see {@link com.vaadin.client.data.AbstractRemoteDataSource
 * AbstractRemoteDataSource}).
 * 
 * 
 * @param <T>
 *            The row type of the grid. The row type is the POJO type from where
 *            the data is retrieved into the column cells.
 * @since 7.4
 * @author Vaadin Ltd
 */
public class Grid<T> extends ResizeComposite implements
        HasSelectionHandlers<T>, SubPartAware, DeferredWorker, Focusable,
        com.google.gwt.user.client.ui.Focusable, HasWidgets, HasEnabled {

    /**
     * Enum describing different sections of Grid.
     */
    public enum Section {
        HEADER, BODY, FOOTER
    }

    /**
     * Abstract base class for Grid header and footer sections.
     * 
     * @since 7.5.0
     * 
     * @param <ROWTYPE>
     *            the type of the rows in the section
     */
    public abstract static class StaticSection<ROWTYPE extends StaticSection.StaticRow<?>> {

        /**
         * A header or footer cell. Has a simple textual caption.
         * 
         */
        public static class StaticCell {

            private Object content = null;

            private int colspan = 1;

            private StaticSection<?> section;

            private GridStaticCellType type = GridStaticCellType.TEXT;

            private String styleName = null;

            /**
             * Sets the text displayed in this cell.
             * 
             * @param text
             *            a plain text caption
             */
            public void setText(String text) {
                this.content = text;
                this.type = GridStaticCellType.TEXT;
                section.requestSectionRefresh();
            }

            /**
             * Returns the text displayed in this cell.
             * 
             * @return the plain text caption
             */
            public String getText() {
                if (type != GridStaticCellType.TEXT) {
                    throw new IllegalStateException(
                            "Cannot fetch Text from a cell with type " + type);
                }
                return (String) content;
            }

            protected StaticSection<?> getSection() {
                assert section != null;
                return section;
            }

            protected void setSection(StaticSection<?> section) {
                this.section = section;
            }

            /**
             * Returns the amount of columns the cell spans. By default is 1.
             * 
             * @return The amount of columns the cell spans.
             */
            public int getColspan() {
                return colspan;
            }

            /**
             * Sets the amount of columns the cell spans. Must be more or equal
             * to 1. By default is 1.
             * 
             * @param colspan
             *            the colspan to set
             */
            public void setColspan(int colspan) {
                if (colspan < 1) {
                    throw new IllegalArgumentException(
                            "Colspan cannot be less than 1");
                }

                this.colspan = colspan;
                section.requestSectionRefresh();
            }

            /**
             * Returns the html inside the cell.
             * 
             * @throws IllegalStateException
             *             if trying to retrive HTML from a cell with a type
             *             other than {@link GridStaticCellType#HTML}.
             * @return the html content of the cell.
             */
            public String getHtml() {
                if (type != GridStaticCellType.HTML) {
                    throw new IllegalStateException(
                            "Cannot fetch HTML from a cell with type " + type);
                }
                return (String) content;
            }

            /**
             * Sets the content of the cell to the provided html. All previous
             * content is discarded and the cell type is set to
             * {@link GridStaticCellType#HTML}.
             * 
             * @param html
             *            The html content of the cell
             */
            public void setHtml(String html) {
                this.content = html;
                this.type = GridStaticCellType.HTML;
                section.requestSectionRefresh();
            }

            /**
             * Returns the widget in the cell.
             * 
             * @throws IllegalStateException
             *             if the cell is not {@link GridStaticCellType#WIDGET}
             * 
             * @return the widget in the cell
             */
            public Widget getWidget() {
                if (type != GridStaticCellType.WIDGET) {
                    throw new IllegalStateException(
                            "Cannot fetch Widget from a cell with type " + type);
                }
                return (Widget) content;
            }

            /**
             * Set widget as the content of the cell. The type of the cell
             * becomes {@link GridStaticCellType#WIDGET}. All previous content
             * is discarded.
             * 
             * @param widget
             *            The widget to add to the cell. Should not be
             *            previously attached anywhere (widget.getParent ==
             *            null).
             */
            public void setWidget(Widget widget) {
                this.content = widget;
                this.type = GridStaticCellType.WIDGET;
                section.requestSectionRefresh();
            }

            /**
             * Returns the type of the cell.
             * 
             * @return the type of content the cell contains.
             */
            public GridStaticCellType getType() {
                return type;
            }

            /**
             * Returns the custom style name for this cell.
             * 
             * @return the style name or null if no style name has been set
             */
            public String getStyleName() {
                return styleName;
            }

            /**
             * Sets a custom style name for this cell.
             * 
             * @param styleName
             *            the style name to set or null to not use any style
             *            name
             */
            public void setStyleName(String styleName) {
                this.styleName = styleName;
                section.requestSectionRefresh();

            }

        }

        /**
         * Abstract base class for Grid header and footer rows.
         * 
         * @param <CELLTYPE>
         *            the type of the cells in the row
         */
        public abstract static class StaticRow<CELLTYPE extends StaticCell> {

            private Map<Column<?, ?>, CELLTYPE> cells = new HashMap<Column<?, ?>, CELLTYPE>();

            private StaticSection<?> section;

            /**
             * Map from set of spanned columns to cell meta data.
             */
            private Map<Set<Column<?, ?>>, CELLTYPE> cellGroups = new HashMap<Set<Column<?, ?>>, CELLTYPE>();

            /**
             * A custom style name for the row or null if none is set.
             */
            private String styleName = null;

            /**
             * Returns the cell on given GridColumn. If the column is merged
             * returned cell is the cell for the whole group.
             * 
             * @param column
             *            the column in grid
             * @return the cell on given column, merged cell for merged columns,
             *         null if not found
             */
            public CELLTYPE getCell(Column<?, ?> column) {
                Set<Column<?, ?>> cellGroup = getCellGroupForColumn(column);
                if (cellGroup != null) {
                    return cellGroups.get(cellGroup);
                }
                return cells.get(column);
            }

            /**
             * Returns <code>true</code> if this row contains spanned cells.
             * 
             * @since 7.5.0
             * @return does this row contain spanned cells
             */
            public boolean hasSpannedCells() {
                return !cellGroups.isEmpty();
            }

            /**
             * Merges columns cells in a row
             * 
             * @param columns
             *            the columns which header should be merged
             * @return the remaining visible cell after the merge, or the cell
             *         on first column if all are hidden
             */
            public CELLTYPE join(Column<?, ?>... columns) {
                if (columns.length <= 1) {
                    throw new IllegalArgumentException(
                            "You can't merge less than 2 columns together.");
                }

                HashSet<Column<?, ?>> columnGroup = new HashSet<Column<?, ?>>();
                // NOTE: this doesn't care about hidden columns, those are
                // filtered in calculateColspans()
                for (Column<?, ?> column : columns) {
                    if (!cells.containsKey(column)) {
                        throw new IllegalArgumentException(
                                "Given column does not exists on row " + column);
                    } else if (getCellGroupForColumn(column) != null) {
                        throw new IllegalStateException(
                                "Column is already in a group.");
                    }
                    columnGroup.add(column);
                }

                CELLTYPE joinedCell = createCell();
                cellGroups.put(columnGroup, joinedCell);
                joinedCell.setSection(getSection());

                calculateColspans();

                return joinedCell;
            }

            /**
             * Merges columns cells in a row
             * 
             * @param cells
             *            The cells to merge. Must be from the same row.
             * @return The remaining visible cell after the merge, or the first
             *         cell if all columns are hidden
             */
            public CELLTYPE join(CELLTYPE... cells) {
                if (cells.length <= 1) {
                    throw new IllegalArgumentException(
                            "You can't merge less than 2 cells together.");
                }

                Column<?, ?>[] columns = new Column<?, ?>[cells.length];

                int j = 0;
                for (Column<?, ?> column : this.cells.keySet()) {
                    CELLTYPE cell = this.cells.get(column);
                    if (!this.cells.containsValue(cells[j])) {
                        throw new IllegalArgumentException(
                                "Given cell does not exists on row");
                    } else if (cell.equals(cells[j])) {
                        columns[j++] = column;
                        if (j == cells.length) {
                            break;
                        }
                    }
                }

                return join(columns);
            }

            private Set<Column<?, ?>> getCellGroupForColumn(Column<?, ?> column) {
                for (Set<Column<?, ?>> group : cellGroups.keySet()) {
                    if (group.contains(column)) {
                        return group;
                    }
                }
                return null;
            }

            void calculateColspans() {
                // Reset all cells
                for (CELLTYPE cell : this.cells.values()) {
                    cell.setColspan(1);
                }
                // Set colspan for grouped cells
                for (Set<Column<?, ?>> group : cellGroups.keySet()) {
                    if (!checkMergedCellIsContinuous(group)) {
                        // on error simply break the merged cell
                        cellGroups.get(group).setColspan(1);
                    } else {
                        int colSpan = 0;
                        for (Column<?, ?> column : group) {
                            if (!column.isHidden()) {
                                colSpan++;
                            }
                        }
                        // colspan can't be 0
                        cellGroups.get(group).setColspan(Math.max(1, colSpan));
                    }
                }

            }

            private boolean checkMergedCellIsContinuous(
                    Set<Column<?, ?>> mergedCell) {
                // no matter if hidden or not, just check for continuous order
                final List<Column<?, ?>> columnOrder = new ArrayList<Column<?, ?>>(
                        section.grid.getColumns());

                if (!columnOrder.containsAll(mergedCell)) {
                    return false;
                }

                for (int i = 0; i < columnOrder.size(); ++i) {
                    if (!mergedCell.contains(columnOrder.get(i))) {
                        continue;
                    }

                    for (int j = 1; j < mergedCell.size(); ++j) {
                        if (!mergedCell.contains(columnOrder.get(i + j))) {
                            return false;
                        }
                    }
                    return true;
                }
                return false;
            }

            protected void addCell(Column<?, ?> column) {
                CELLTYPE cell = createCell();
                cell.setSection(getSection());
                cells.put(column, cell);
            }

            protected void removeCell(Column<?, ?> column) {
                cells.remove(column);
            }

            protected abstract CELLTYPE createCell();

            protected StaticSection<?> getSection() {
                return section;
            }

            protected void setSection(StaticSection<?> section) {
                this.section = section;
            }

            /**
             * Returns the custom style name for this row.
             * 
             * @return the style name or null if no style name has been set
             */
            public String getStyleName() {
                return styleName;
            }

            /**
             * Sets a custom style name for this row.
             * 
             * @param styleName
             *            the style name to set or null to not use any style
             *            name
             */
            public void setStyleName(String styleName) {
                this.styleName = styleName;
                section.requestSectionRefresh();
            }
        }

        private Grid<?> grid;

        private List<ROWTYPE> rows = new ArrayList<ROWTYPE>();

        private boolean visible = true;

        /**
         * Creates and returns a new instance of the row type.
         * 
         * @return the created row
         */
        protected abstract ROWTYPE createRow();

        /**
         * Informs the grid that this section should be re-rendered.
         * <p>
         * <b>Note</b> that re-render means calling update() on each cell,
         * preAttach()/postAttach()/preDetach()/postDetach() is not called as
         * the cells are not removed from the DOM.
         */
        protected abstract void requestSectionRefresh();

        /**
         * Sets the visibility of the whole section.
         * 
         * @param visible
         *            true to show this section, false to hide
         */
        public void setVisible(boolean visible) {
            this.visible = visible;
            requestSectionRefresh();
        }

        /**
         * Returns the visibility of this section.
         * 
         * @return true if visible, false otherwise.
         */
        public boolean isVisible() {
            return visible;
        }

        /**
         * Inserts a new row at the given position. Shifts the row currently at
         * that position and any subsequent rows down (adds one to their
         * indices).
         * 
         * @param index
         *            the position at which to insert the row
         * @return the new row
         * 
         * @throws IndexOutOfBoundsException
         *             if the index is out of bounds
         * @see #appendRow()
         * @see #prependRow()
         * @see #removeRow(int)
         * @see #removeRow(StaticRow)
         */
        public ROWTYPE addRowAt(int index) {
            ROWTYPE row = createRow();
            row.setSection(this);
            for (int i = 0; i < getGrid().getColumnCount(); ++i) {
                row.addCell(grid.getColumn(i));
            }
            rows.add(index, row);

            requestSectionRefresh();
            return row;
        }

        /**
         * Adds a new row at the top of this section.
         * 
         * @return the new row
         * @see #appendRow()
         * @see #addRowAt(int)
         * @see #removeRow(int)
         * @see #removeRow(StaticRow)
         */
        public ROWTYPE prependRow() {
            return addRowAt(0);
        }

        /**
         * Adds a new row at the bottom of this section.
         * 
         * @return the new row
         * @see #prependRow()
         * @see #addRowAt(int)
         * @see #removeRow(int)
         * @see #removeRow(StaticRow)
         */
        public ROWTYPE appendRow() {
            return addRowAt(rows.size());
        }

        /**
         * Removes the row at the given position.
         * 
         * @param index
         *            the position of the row
         * 
         * @throws IndexOutOfBoundsException
         *             if the index is out of bounds
         * @see #addRowAt(int)
         * @see #appendRow()
         * @see #prependRow()
         * @see #removeRow(StaticRow)
         */
        public void removeRow(int index) {
            rows.remove(index);
            requestSectionRefresh();
        }

        /**
         * Removes the given row from the section.
         * 
         * @param row
         *            the row to be removed
         * 
         * @throws IllegalArgumentException
         *             if the row does not exist in this section
         * @see #addRowAt(int)
         * @see #appendRow()
         * @see #prependRow()
         * @see #removeRow(int)
         */
        public void removeRow(ROWTYPE row) {
            try {
                removeRow(rows.indexOf(row));
            } catch (IndexOutOfBoundsException e) {
                throw new IllegalArgumentException(
                        "Section does not contain the given row");
            }
        }

        /**
         * Returns the row at the given position.
         * 
         * @param index
         *            the position of the row
         * @return the row with the given index
         * 
         * @throws IndexOutOfBoundsException
         *             if the index is out of bounds
         */
        public ROWTYPE getRow(int index) {
            try {
                return rows.get(index);
            } catch (IndexOutOfBoundsException e) {
                throw new IllegalArgumentException("Row with index " + index
                        + " does not exist");
            }
        }

        /**
         * Returns the number of rows in this section.
         * 
         * @return the number of rows
         */
        public int getRowCount() {
            return rows.size();
        }

        protected List<ROWTYPE> getRows() {
            return rows;
        }

        protected int getVisibleRowCount() {
            return isVisible() ? getRowCount() : 0;
        }

        protected void addColumn(Column<?, ?> column) {
            for (ROWTYPE row : rows) {
                row.addCell(column);
            }
        }

        protected void removeColumn(Column<?, ?> column) {
            for (ROWTYPE row : rows) {
                row.removeCell(column);
            }
        }

        protected void setGrid(Grid<?> grid) {
            this.grid = grid;
        }

        protected Grid<?> getGrid() {
            assert grid != null;
            return grid;
        }

        protected void updateColSpans() {
            for (ROWTYPE row : rows) {
                if (row.hasSpannedCells()) {
                    row.calculateColspans();
                }
            }
        }
    }

    /**
     * Represents the header section of a Grid. A header consists of a single
     * header row containing a header cell for each column. Each cell has a
     * simple textual caption.
     */
    protected static class Header extends StaticSection<HeaderRow> {
        private HeaderRow defaultRow;

        private boolean markAsDirty = false;

        @Override
        public void removeRow(int index) {
            HeaderRow removedRow = getRow(index);
            super.removeRow(index);
            if (removedRow == defaultRow) {
                setDefaultRow(null);
            }
        }

        /**
         * Sets the default row of this header. The default row is a special
         * header row providing a user interface for sorting columns.
         * 
         * @param row
         *            the new default row, or null for no default row
         * 
         * @throws IllegalArgumentException
         *             this header does not contain the row
         */
        public void setDefaultRow(HeaderRow row) {
            if (row == defaultRow) {
                return;
            }
            if (row != null && !getRows().contains(row)) {
                throw new IllegalArgumentException(
                        "Cannot set a default row that does not exist in the container");
            }
            if (defaultRow != null) {
                defaultRow.setDefault(false);
            }
            if (row != null) {
                row.setDefault(true);
            }
            defaultRow = row;
            requestSectionRefresh();
        }

        /**
         * Returns the current default row of this header. The default row is a
         * special header row providing a user interface for sorting columns.
         * 
         * @return the default row or null if no default row set
         */
        public HeaderRow getDefaultRow() {
            return defaultRow;
        }

        @Override
        protected HeaderRow createRow() {
            return new HeaderRow();
        }

        @Override
        protected void requestSectionRefresh() {
            markAsDirty = true;

            /*
             * Defer the refresh so if we multiple times call refreshSection()
             * (for example when updating cell values) we only get one actual
             * refresh in the end.
             */
            Scheduler.get().scheduleFinally(new Scheduler.ScheduledCommand() {

                @Override
                public void execute() {
                    if (markAsDirty) {
                        markAsDirty = false;
                        getGrid().refreshHeader();
                    }
                }
            });
        }

        /**
         * Returns the events consumed by the header
         * 
         * @return a collection of BrowserEvents
         */
        public Collection<String> getConsumedEvents() {
            return Arrays.asList(BrowserEvents.TOUCHSTART,
                    BrowserEvents.TOUCHMOVE, BrowserEvents.TOUCHEND,
                    BrowserEvents.TOUCHCANCEL, BrowserEvents.CLICK);
        }
    }

    /**
     * A single row in a grid header section.
     * 
     */
    public static class HeaderRow extends StaticSection.StaticRow<HeaderCell> {

        private boolean isDefault = false;

        protected void setDefault(boolean isDefault) {
            this.isDefault = isDefault;
        }

        public boolean isDefault() {
            return isDefault;
        }

        @Override
        protected HeaderCell createCell() {
            return new HeaderCell();
        }
    }

    /**
     * A single cell in a grid header row. Has a textual caption.
     * 
     */
    public static class HeaderCell extends StaticSection.StaticCell {
    }

    /**
     * Represents the footer section of a Grid. The footer is always empty.
     */
    protected static class Footer extends StaticSection<FooterRow> {
        private boolean markAsDirty = false;

        @Override
        protected FooterRow createRow() {
            return new FooterRow();
        }

        @Override
        protected void requestSectionRefresh() {
            markAsDirty = true;

            /*
             * Defer the refresh so if we multiple times call refreshSection()
             * (for example when updating cell values) we only get one actual
             * refresh in the end.
             */
            Scheduler.get().scheduleFinally(new Scheduler.ScheduledCommand() {

                @Override
                public void execute() {
                    if (markAsDirty) {
                        markAsDirty = false;
                        getGrid().refreshFooter();
                    }
                }
            });
        }
    }

    /**
     * A single cell in a grid Footer row. Has a textual caption.
     * 
     */
    public static class FooterCell extends StaticSection.StaticCell {
    }

    /**
     * A single row in a grid Footer section.
     * 
     */
    public static class FooterRow extends StaticSection.StaticRow<FooterCell> {

        @Override
        protected FooterCell createCell() {
            return new FooterCell();
        }
    }

    private static class EditorRequestImpl<T> implements EditorRequest<T> {

        /**
         * A callback interface used to notify the invoker of the editor handler
         * of completed editor requests.
         * 
         * @param <T>
         *            the row data type
         */
        public static interface RequestCallback<T> {
            /**
             * The method that must be called when the request has been
             * processed correctly.
             * 
             * @param request
             *            the original request object
             */
            public void onSuccess(EditorRequest<T> request);

            /**
             * The method that must be called when processing the request has
             * produced an aborting error.
             * 
             * @param request
             *            the original request object
             */
            public void onError(EditorRequest<T> request);
        }

        private Grid<T> grid;
        private int rowIndex;
        private RequestCallback<T> callback;
        private boolean completed = false;

        public EditorRequestImpl(Grid<T> grid, int rowIndex,
                RequestCallback<T> callback) {
            this.grid = grid;
            this.rowIndex = rowIndex;
            this.callback = callback;
        }

        @Override
        public int getRowIndex() {
            return rowIndex;
        }

        @Override
        public T getRow() {
            return grid.getDataSource().getRow(rowIndex);
        }

        @Override
        public Grid<T> getGrid() {
            return grid;
        }

        @Override
        public Widget getWidget(Grid.Column<?, T> column) {
            Widget w = grid.getEditorWidget(column);
            assert w != null;
            return w;
        }

        private void complete(String errorMessage,
                Collection<Column<?, T>> errorColumns) {
            if (completed) {
                throw new IllegalStateException(
                        "An EditorRequest must be completed exactly once");
            }
            completed = true;

            grid.getEditor().setErrorMessage(errorMessage);

            grid.getEditor().clearEditorColumnErrors();
            if (errorColumns != null) {
                for (Column<?, T> column : errorColumns) {
                    grid.getEditor().setEditorColumnError(column, true);
                }
            }
        }

        @Override
        public void success() {
            complete(null, null);
            if (callback != null) {
                callback.onSuccess(this);
            }
        }

        @Override
        public void failure(String errorMessage,
                Collection<Grid.Column<?, T>> errorColumns) {
            complete(errorMessage, errorColumns);
            if (callback != null) {
                callback.onError(this);
            }
        }

        @Override
        public boolean isCompleted() {
            return completed;
        }
    }

    /**
     * An editor UI for Grid rows. A single Grid row at a time can be opened for
     * editing.
     */
    protected static class Editor<T> {

        public static final int KEYCODE_SHOW = KeyCodes.KEY_ENTER;
        public static final int KEYCODE_HIDE = KeyCodes.KEY_ESCAPE;

        private static final String ERROR_CLASS_NAME = "error";
        private static final String NOT_EDITABLE_CLASS_NAME = "not-editable";

        protected enum State {
            INACTIVE, ACTIVATING, BINDING, ACTIVE, SAVING
        }

        private Grid<T> grid;
        private EditorHandler<T> handler;

        private DivElement editorOverlay = DivElement.as(DOM.createDiv());
        private DivElement cellWrapper = DivElement.as(DOM.createDiv());
        private DivElement messageAndButtonsWrapper = DivElement.as(DOM
                .createDiv());

        private DivElement messageWrapper = DivElement.as(DOM.createDiv());
        private DivElement buttonsWrapper = DivElement.as(DOM.createDiv());

        // Element which contains the error message for the editor
        // Should only be added to the DOM when there's a message to show
        private DivElement message = DivElement.as(DOM.createDiv());

        private Map<Column<?, T>, Widget> columnToWidget = new HashMap<Column<?, T>, Widget>();

        private boolean enabled = false;
        private State state = State.INACTIVE;
        private int rowIndex = -1;
        private int columnIndex = -1;
        private String styleName = null;

        private HandlerRegistration scrollHandler;

        private final Button saveButton;
        private final Button cancelButton;

        private static final int SAVE_TIMEOUT_MS = 5000;
        private final Timer saveTimeout = new Timer() {
            @Override
            public void run() {
                getLogger().warning(
                        "Editor save action is taking longer than expected ("
                                + SAVE_TIMEOUT_MS + "ms). Does your "
                                + EditorHandler.class.getSimpleName()
                                + " remember to call success() or fail()?");
            }
        };

        private final EditorRequestImpl.RequestCallback<T> saveRequestCallback = new EditorRequestImpl.RequestCallback<T>() {
            @Override
            public void onSuccess(EditorRequest<T> request) {
                if (state == State.SAVING) {
                    cleanup();
                    cancel();
                }
            }

            @Override
            public void onError(EditorRequest<T> request) {
                if (state == State.SAVING) {
                    cleanup();

                    // TODO probably not the most correct thing to do...
                    getLogger().warning(
                            "An error occurred when trying to save the "
                                    + "modified row");
                }
            }

            private void cleanup() {
                state = State.ACTIVE;
                setButtonsEnabled(true);
                saveTimeout.cancel();
            }
        };

        private static final int BIND_TIMEOUT_MS = 5000;
        private final Timer bindTimeout = new Timer() {
            @Override
            public void run() {
                getLogger().warning(
                        "Editor bind action is taking longer than expected ("
                                + BIND_TIMEOUT_MS + "ms). Does your "
                                + EditorHandler.class.getSimpleName()
                                + " remember to call success() or fail()?");
            }
        };

        private final EditorRequestImpl.RequestCallback<T> bindRequestCallback = new EditorRequestImpl.RequestCallback<T>() {
            @Override
            public void onSuccess(EditorRequest<T> request) {
                if (state == State.BINDING) {
                    state = State.ACTIVE;
                    bindTimeout.cancel();

                    assert rowIndex == request.getRowIndex() : "Request row index "
                            + request.getRowIndex()
                            + " did not match the saved row index " + rowIndex;
                    showOverlay();
                }
            }

            @Override
            public void onError(EditorRequest<T> request) {
                if (state == State.BINDING) {
                    state = State.INACTIVE;
                    bindTimeout.cancel();

                    // TODO show something in the DOM as well?
                    getLogger().warning(
                            "An error occurred while trying to show the "
                                    + "Grid editor");
                    grid.getEscalator().setScrollLocked(Direction.VERTICAL,
                            false);
                    updateSelectionCheckboxesAsNeeded(true);
                }
            }
        };

        /** A set of all the columns that display an error flag. */
        private final Set<Column<?, T>> columnErrors = new HashSet<Grid.Column<?, T>>();
        private boolean buffered = true;

        /** Original position of editor */
        private double originalTop;
        /** Original scroll position of grid when editor was opened */
        private double originalScrollTop;

        public Editor() {
            saveButton = new Button();
            saveButton.setText(GridConstants.DEFAULT_SAVE_CAPTION);
            saveButton.addClickHandler(new ClickHandler() {
                @Override
                public void onClick(ClickEvent event) {
                    save();
                }
            });

            cancelButton = new Button();
            cancelButton.setText(GridConstants.DEFAULT_CANCEL_CAPTION);
            cancelButton.addClickHandler(new ClickHandler() {
                @Override
                public void onClick(ClickEvent event) {
                    cancel();
                }
            });
        }

        public void setErrorMessage(String errorMessage) {
            if (errorMessage == null) {
                message.removeFromParent();
            } else {
                message.setInnerText(errorMessage);
                if (message.getParentElement() == null) {
                    messageWrapper.appendChild(message);
                }
            }
            // In unbuffered mode only show message wrapper if there is an error
            if (!isBuffered()) {
                setMessageAndButtonsWrapperVisible(errorMessage != null);
            }
        }

        public int getRow() {
            return rowIndex;
        }

        /**
         * If a cell of this Grid had focus once this editRow call was
         * triggered, the editor component at the previously focused column
         * index will be focused.
         * 
         * If a Grid cell was not focused prior to calling this method, it will
         * be equivalent to {@code editRow(rowIndex, -1)}.
         * 
         * @see #editRow(int, int)
         */
        public void editRow(int rowIndex) {
            // Focus the last focused column in the editor iff grid or its child
            // was focused before the edit request
            Cell focusedCell = grid.cellFocusHandler.getFocusedCell();
            if (focusedCell != null
                    && grid.getElement().isOrHasChild(
                            WidgetUtil.getFocusedElement())) {
                editRow(rowIndex, focusedCell.getColumn());
            } else {
                editRow(rowIndex, -1);
            }
        }

        /**
         * Opens the editor over the row with the given index and attempts to
         * focus the editor widget in the given column index. Does not move
         * focus if the widget is not focusable or if the column index is -1.
         * 
         * @param rowIndex
         *            the index of the row to be edited
         * @param columnIndex
         *            the column index of the editor widget that should be
         *            initially focused or -1 to not set focus
         * 
         * @throws IllegalStateException
         *             if this editor is not enabled
         * @throws IllegalStateException
         *             if this editor is already in edit mode and in buffered
         *             mode
         * 
         * @since 7.5
         */
        public void editRow(int rowIndex, int columnIndex) {
            if (!enabled) {
                throw new IllegalStateException(
                        "Cannot edit row: editor is not enabled");
            }
            if (state != State.INACTIVE) {
                if (isBuffered()) {
                    throw new IllegalStateException(
                            "Cannot edit row: editor already in edit mode");
                }
            }

            this.rowIndex = rowIndex;
            this.columnIndex = columnIndex;

            state = State.ACTIVATING;

            if (grid.getEscalator().getVisibleRowRange().contains(rowIndex)) {
                show();
            } else {
                grid.scrollToRow(rowIndex, ScrollDestination.MIDDLE);
            }
        }

        /**
         * Cancels the currently active edit and hides the editor. Any changes
         * that are not {@link #save() saved} are lost.
         * 
         * @throws IllegalStateException
         *             if this editor is not enabled
         * @throws IllegalStateException
         *             if this editor is not in edit mode
         */
        public void cancel() {
            if (!enabled) {
                throw new IllegalStateException(
                        "Cannot cancel edit: editor is not enabled");
            }
            if (state == State.INACTIVE) {
                throw new IllegalStateException(
                        "Cannot cancel edit: editor is not in edit mode");
            }
            hideOverlay();
            grid.getEscalator().setScrollLocked(Direction.VERTICAL, false);

            EditorRequest<T> request = new EditorRequestImpl<T>(grid, rowIndex,
                    null);
            handler.cancel(request);
            state = State.INACTIVE;
            updateSelectionCheckboxesAsNeeded(true);
            grid.fireEvent(new EditorCloseEvent(grid.eventCell));
        }

        private void updateSelectionCheckboxesAsNeeded(boolean isEnabled) {
            if (grid.getSelectionModel() instanceof Multi) {
                grid.refreshBody();
                CheckBox checkBox = (CheckBox) grid.getDefaultHeaderRow()
                        .getCell(grid.selectionColumn).getWidget();
                checkBox.setEnabled(isEnabled);
            }
        }

        /**
         * Saves any unsaved changes to the data source and hides the editor.
         * 
         * @throws IllegalStateException
         *             if this editor is not enabled
         * @throws IllegalStateException
         *             if this editor is not in edit mode
         */
        public void save() {
            if (!enabled) {
                throw new IllegalStateException(
                        "Cannot save: editor is not enabled");
            }
            if (state != State.ACTIVE) {
                throw new IllegalStateException(
                        "Cannot save: editor is not in edit mode");
            }

            state = State.SAVING;
            setButtonsEnabled(false);
            saveTimeout.schedule(SAVE_TIMEOUT_MS);
            EditorRequest<T> request = new EditorRequestImpl<T>(grid, rowIndex,
                    saveRequestCallback);
            handler.save(request);
            updateSelectionCheckboxesAsNeeded(true);
        }

        /**
         * Returns the handler responsible for binding data and editor widgets
         * to this editor.
         * 
         * @return the editor handler or null if not set
         */
        public EditorHandler<T> getHandler() {
            return handler;
        }

        /**
         * Sets the handler responsible for binding data and editor widgets to
         * this editor.
         * 
         * @param rowHandler
         *            the new editor handler
         * 
         * @throws IllegalStateException
         *             if this editor is currently in edit mode
         */
        public void setHandler(EditorHandler<T> rowHandler) {
            if (state != State.INACTIVE) {
                throw new IllegalStateException(
                        "Cannot set EditorHandler: editor is currently in edit mode");
            }
            handler = rowHandler;
        }

        public boolean isEnabled() {
            return enabled;
        }

        /**
         * Sets the enabled state of this editor.
         * 
         * @param enabled
         *            true if enabled, false otherwise
         * 
         * @throws IllegalStateException
         *             if in edit mode and trying to disable
         * @throws IllegalStateException
         *             if the editor handler is not set
         */
        public void setEnabled(boolean enabled) {
            if (enabled == false && state != State.INACTIVE) {
                throw new IllegalStateException(
                        "Cannot disable: editor is in edit mode");
            } else if (enabled == true && getHandler() == null) {
                throw new IllegalStateException(
                        "Cannot enable: EditorHandler not set");
            }
            this.enabled = enabled;
        }

        protected void show() {
            if (state == State.ACTIVATING) {
                state = State.BINDING;
                bindTimeout.schedule(BIND_TIMEOUT_MS);
                EditorRequest<T> request = new EditorRequestImpl<T>(grid,
                        rowIndex, bindRequestCallback);
                handler.bind(request);
                grid.getEscalator().setScrollLocked(Direction.VERTICAL,
                        isBuffered());
                updateSelectionCheckboxesAsNeeded(false);
            }
        }

        protected void setGrid(final Grid<T> grid) {
            assert grid != null : "Grid cannot be null";
            assert this.grid == null : "Can only attach editor to Grid once";

            this.grid = grid;

            grid.addDataAvailableHandler(new DataAvailableHandler() {
                @Override
                public void onDataAvailable(DataAvailableEvent event) {
                    if (event.getAvailableRows().contains(rowIndex)) {
                        show();
                    }
                }
            });
        }

        protected State getState() {
            return state;
        }

        protected void setState(State state) {
            this.state = state;
        }

        /**
         * Returns the editor widget associated with the given column. If the
         * editor is not active or the column is not
         * {@link Grid.Column#isEditable() editable}, returns null.
         * 
         * @param column
         *            the column
         * @return the widget if the editor is open and the column is editable,
         *         null otherwise
         */
        protected Widget getWidget(Column<?, T> column) {
            return columnToWidget.get(column);
        }

        /**
         * Equivalent to {@code showOverlay()}. The argument is ignored.
         * 
         * @param unused
         *            ignored argument
         * 
         * @deprecated As of 7.5, use {@link #showOverlay()} instead.
         */
        @Deprecated
        protected void showOverlay(TableRowElement unused) {
            showOverlay();
        }

        /**
         * Opens the editor overlay over the table row indicated by
         * {@link #getRow()}.
         * 
         * @since 7.5
         */
        protected void showOverlay() {
            // Ensure overlay is hidden initially
            hideOverlay();

            DivElement gridElement = DivElement.as(grid.getElement());

            TableRowElement tr = grid.getEscalator().getBody()
                    .getRowElement(rowIndex);

            scrollHandler = grid.addScrollHandler(new ScrollHandler() {
                @Override
                public void onScroll(ScrollEvent event) {
                    updateHorizontalScrollPosition();
                    if (!isBuffered()) {
                        updateVerticalScrollPosition();
                    }
                }
            });

            gridElement.appendChild(editorOverlay);
            editorOverlay.appendChild(cellWrapper);
            editorOverlay.appendChild(messageAndButtonsWrapper);

            for (int i = 0; i < tr.getCells().getLength(); i++) {
                Element cell = createCell(tr.getCells().getItem(i));

                cellWrapper.appendChild(cell);

                Column<?, T> column = grid.getVisibleColumn(i);
                if (column.isEditable()) {
                    Widget editor = getHandler().getWidget(column);

                    if (editor != null) {
                        columnToWidget.put(column, editor);
                        attachWidget(editor, cell);
                    }

                    if (i == columnIndex) {
                        if (editor instanceof Focusable) {
                            ((Focusable) editor).focus();
                        } else if (editor instanceof com.google.gwt.user.client.ui.Focusable) {
                            ((com.google.gwt.user.client.ui.Focusable) editor)
                                    .setFocus(true);
                        }
                    }
                } else {
                    cell.addClassName(NOT_EDITABLE_CLASS_NAME);
                }
            }

            // Only add these elements once
            if (!messageAndButtonsWrapper.isOrHasChild(messageWrapper)) {
                messageAndButtonsWrapper.appendChild(messageWrapper);
                messageAndButtonsWrapper.appendChild(buttonsWrapper);
            }

            if (isBuffered()) {
                attachWidget(saveButton, buttonsWrapper);
                attachWidget(cancelButton, buttonsWrapper);
            }

            setMessageAndButtonsWrapperVisible(isBuffered());

            updateHorizontalScrollPosition();

            AbstractRowContainer body = (AbstractRowContainer) grid
                    .getEscalator().getBody();
            double rowTop = body.getRowTop(tr);

            int bodyTop = body.getElement().getAbsoluteTop();
            int gridTop = gridElement.getAbsoluteTop();
            double overlayTop = rowTop + bodyTop - gridTop;

            originalScrollTop = grid.getScrollTop();
            if (!isBuffered() || buttonsShouldBeRenderedBelow(tr)) {
                // Default case, editor buttons are below the edited row
                editorOverlay.getStyle().setTop(overlayTop, Unit.PX);
                originalTop = overlayTop;
                editorOverlay.getStyle().clearBottom();
            } else {
                // Move message and buttons wrapper on top of cell wrapper if
                // there is not enough space visible space under and fix the
                // overlay from the bottom
                editorOverlay.insertFirst(messageAndButtonsWrapper);
                int gridHeight = grid.getElement().getOffsetHeight();
                editorOverlay.getStyle()
                        .setBottom(
                                gridHeight - overlayTop - tr.getOffsetHeight(),
                                Unit.PX);
                editorOverlay.getStyle().clearTop();
            }

            // Do not render over the vertical scrollbar
            editorOverlay.getStyle().setWidth(grid.escalator.getInnerWidth(),
                    Unit.PX);
        }

        private boolean buttonsShouldBeRenderedBelow(TableRowElement tr) {
            TableSectionElement tfoot = grid.escalator.getFooter().getElement();
            double tfootPageTop = WidgetUtil.getBoundingClientRect(tfoot)
                    .getTop();
            double trPageBottom = WidgetUtil.getBoundingClientRect(tr)
                    .getBottom();
            int messageAndButtonsHeight = messageAndButtonsWrapper
                    .getOffsetHeight();
            double bottomOfButtons = trPageBottom + messageAndButtonsHeight;
            return bottomOfButtons < tfootPageTop;
        }

        protected void hideOverlay() {
            if (editorOverlay.getParentElement() == null) {
                return;
            }

            for (Widget w : columnToWidget.values()) {
                setParent(w, null);
            }
            columnToWidget.clear();

            detachWidget(saveButton);
            detachWidget(cancelButton);

            editorOverlay.removeAllChildren();
            cellWrapper.removeAllChildren();
            editorOverlay.removeFromParent();

            scrollHandler.removeHandler();

            clearEditorColumnErrors();
        }

        protected void setStylePrimaryName(String primaryName) {
            if (styleName != null) {
                editorOverlay.removeClassName(styleName);

                cellWrapper.removeClassName(styleName + "-cells");
                messageAndButtonsWrapper.removeClassName(styleName + "-footer");

                messageWrapper.removeClassName(styleName + "-message");
                buttonsWrapper.removeClassName(styleName + "-buttons");

                saveButton.removeStyleName(styleName + "-save");
                cancelButton.removeStyleName(styleName + "-cancel");
            }
            styleName = primaryName + "-editor";
            editorOverlay.setClassName(styleName);

            cellWrapper.setClassName(styleName + "-cells");
            messageAndButtonsWrapper.setClassName(styleName + "-footer");

            messageWrapper.setClassName(styleName + "-message");
            buttonsWrapper.setClassName(styleName + "-buttons");

            saveButton.setStyleName(styleName + "-save");
            cancelButton.setStyleName(styleName + "-cancel");
        }

        /**
         * Creates an editor cell corresponding to the given table cell. The
         * returned element is empty and has the same dimensions and position as
         * the table cell.
         * 
         * @param td
         *            the table cell used as a reference
         * @return an editor cell corresponding to the given cell
         */
        protected Element createCell(TableCellElement td) {
            DivElement cell = DivElement.as(DOM.createDiv());
            double width = WidgetUtil
                    .getRequiredWidthBoundingClientRectDouble(td);
            double height = WidgetUtil
                    .getRequiredHeightBoundingClientRectDouble(td);
            setBounds(cell, td.getOffsetLeft(), td.getOffsetTop(), width,
                    height);
            return cell;
        }

        private void attachWidget(Widget w, Element parent) {
            parent.appendChild(w.getElement());
            setParent(w, grid);
        }

        private void detachWidget(Widget w) {
            setParent(w, null);
            w.getElement().removeFromParent();
        }

        private static void setBounds(Element e, double left, double top,
                double width, double height) {
            Style style = e.getStyle();
            style.setLeft(left, Unit.PX);
            style.setTop(top, Unit.PX);
            style.setWidth(width, Unit.PX);
            style.setHeight(height, Unit.PX);
        }

        private void updateHorizontalScrollPosition() {
            double scrollLeft = grid.getScrollLeft();
            cellWrapper.getStyle().setLeft(-scrollLeft, Unit.PX);
        }

        /**
         * Moves the editor overlay on scroll so that it stays on top of the
         * edited row. This will also snap the editor to top or bottom of the
         * row container if the edited row is scrolled out of the visible area.
         */
        private void updateVerticalScrollPosition() {
            double newScrollTop = grid.getScrollTop();

            int gridTop = grid.getElement().getAbsoluteTop();
            int editorHeight = editorOverlay.getOffsetHeight();

            Escalator escalator = grid.getEscalator();
            TableSectionElement header = escalator.getHeader().getElement();
            int footerTop = escalator.getFooter().getElement().getAbsoluteTop();
            int headerBottom = header.getAbsoluteBottom();

            double newTop = originalTop - (newScrollTop - originalScrollTop);

            if (newTop + gridTop < headerBottom) {
                // Snap editor to top of the row container
                newTop = header.getOffsetHeight();
            } else if (newTop + gridTop > footerTop - editorHeight) {
                // Snap editor to the bottom of the row container
                newTop = footerTop - editorHeight - gridTop;
            }

            editorOverlay.getStyle().setTop(newTop, Unit.PX);
        }

        protected void setGridEnabled(boolean enabled) {
            // TODO: This should be informed to handler as well so possible
            // fields can be disabled.
            setButtonsEnabled(enabled);
        }

        private void setButtonsEnabled(boolean enabled) {
            saveButton.setEnabled(enabled);
            cancelButton.setEnabled(enabled);
        }

        public void setSaveCaption(String saveCaption)
                throws IllegalArgumentException {
            if (saveCaption == null) {
                throw new IllegalArgumentException(
                        "Save caption cannot be null");
            }
            saveButton.setText(saveCaption);
        }

        public String getSaveCaption() {
            return saveButton.getText();
        }

        public void setCancelCaption(String cancelCaption)
                throws IllegalArgumentException {
            if (cancelCaption == null) {
                throw new IllegalArgumentException(
                        "Cancel caption cannot be null");
            }
            cancelButton.setText(cancelCaption);
        }

        public String getCancelCaption() {
            return cancelButton.getText();
        }

        public void setEditorColumnError(Column<?, T> column, boolean hasError) {
            if (state != State.ACTIVE && state != State.SAVING) {
                throw new IllegalStateException("Cannot set cell error "
                        + "status: editor is neither active nor saving.");
            }

            if (isEditorColumnError(column) == hasError) {
                return;
            }

            Element editorCell = getWidget(column).getElement()
                    .getParentElement();
            if (hasError) {
                editorCell.addClassName(ERROR_CLASS_NAME);
                columnErrors.add(column);
            } else {
                editorCell.removeClassName(ERROR_CLASS_NAME);
                columnErrors.remove(column);
            }
        }

        public void clearEditorColumnErrors() {

            /*
             * editorOverlay has no children if it's not active, effectively
             * making this loop a NOOP.
             */
            Element e = editorOverlay.getFirstChildElement();
            while (e != null) {
                e.removeClassName(ERROR_CLASS_NAME);
                e = e.getNextSiblingElement();
            }

            columnErrors.clear();
        }

        public boolean isEditorColumnError(Column<?, T> column) {
            return columnErrors.contains(column);
        }

        public void setBuffered(boolean buffered) {
            this.buffered = buffered;
            setMessageAndButtonsWrapperVisible(buffered);
        }

        public boolean isBuffered() {
            return buffered;
        }

        private void setMessageAndButtonsWrapperVisible(boolean visible) {
            if (visible) {
                messageAndButtonsWrapper.getStyle().clearDisplay();
            } else {
                messageAndButtonsWrapper.getStyle().setDisplay(Display.NONE);
            }
        }
    }

    public static abstract class AbstractGridKeyEvent<HANDLER extends AbstractGridKeyEventHandler>
            extends KeyEvent<HANDLER> {

        private Grid<?> grid;
        private final Type<HANDLER> associatedType = new Type<HANDLER>(
                getBrowserEventType(), this);
        private final CellReference<?> targetCell;

        public AbstractGridKeyEvent(Grid<?> grid, CellReference<?> targetCell) {
            this.grid = grid;
            this.targetCell = targetCell;
        }

        protected abstract String getBrowserEventType();

        /**
         * Gets the Grid instance for this event.
         * 
         * @return grid
         */
        public Grid<?> getGrid() {
            return grid;
        }

        /**
         * Gets the focused cell for this event.
         * 
         * @return focused cell
         */
        public CellReference<?> getFocusedCell() {
            return targetCell;
        }

        @Override
        protected void dispatch(HANDLER handler) {
            EventTarget target = getNativeEvent().getEventTarget();
            if (Element.is(target)
                    && !grid.isElementInChildWidget(Element.as(target))) {

                Section section = Section.FOOTER;
                final RowContainer container = grid.cellFocusHandler.containerWithFocus;
                if (container == grid.escalator.getHeader()) {
                    section = Section.HEADER;
                } else if (container == grid.escalator.getBody()) {
                    section = Section.BODY;
                }

                doDispatch(handler, section);
            }
        }

        protected abstract void doDispatch(HANDLER handler, Section section);

        @Override
        public Type<HANDLER> getAssociatedType() {
            return associatedType;
        }
    }

    public static abstract class AbstractGridMouseEvent<HANDLER extends AbstractGridMouseEventHandler>
            extends MouseEvent<HANDLER> {

        private Grid<?> grid;
        private final CellReference<?> targetCell;
        private final Type<HANDLER> associatedType = new Type<HANDLER>(
                getBrowserEventType(), this);

        public AbstractGridMouseEvent(Grid<?> grid, CellReference<?> targetCell) {
            this.grid = grid;
            this.targetCell = targetCell;
        }

        protected abstract String getBrowserEventType();

        /**
         * Gets the Grid instance for this event.
         * 
         * @return grid
         */
        public Grid<?> getGrid() {
            return grid;
        }

        /**
         * Gets the reference of target cell for this event.
         * 
         * @return target cell
         */
        public CellReference<?> getTargetCell() {
            return targetCell;
        }

        @Override
        protected void dispatch(HANDLER handler) {
            EventTarget target = getNativeEvent().getEventTarget();
            if (!Element.is(target)) {
                // Target is not an element
                return;
            }

            Element targetElement = Element.as(target);
            if (grid.isElementInChildWidget(targetElement)) {
                // Target is some widget inside of Grid
                return;
            }

            final RowContainer container = grid.escalator
                    .findRowContainer(targetElement);
            if (container == null) {
                // No container for given element
                return;
            }

            Section section = Section.FOOTER;
            if (container == grid.escalator.getHeader()) {
                section = Section.HEADER;
            } else if (container == grid.escalator.getBody()) {
                section = Section.BODY;
            }

            doDispatch(handler, section);
        }

        protected abstract void doDispatch(HANDLER handler, Section section);

        @Override
        public Type<HANDLER> getAssociatedType() {
            return associatedType;
        }
    }

    private static final String CUSTOM_STYLE_PROPERTY_NAME = "customStyle";

    /**
     * An initial height that is given to new details rows before rendering the
     * appropriate widget that we then can be measure
     * 
     * @see GridSpacerUpdater
     */
    private static final double DETAILS_ROW_INITIAL_HEIGHT = 50;

    private EventCellReference<T> eventCell = new EventCellReference<T>(this);
    private GridKeyDownEvent keyDown = new GridKeyDownEvent(this, eventCell);
    private GridKeyUpEvent keyUp = new GridKeyUpEvent(this, eventCell);
    private GridKeyPressEvent keyPress = new GridKeyPressEvent(this, eventCell);
    private GridClickEvent clickEvent = new GridClickEvent(this, eventCell);
    private GridDoubleClickEvent doubleClickEvent = new GridDoubleClickEvent(
            this, eventCell);

    private class CellFocusHandler {

        private RowContainer containerWithFocus = escalator.getBody();
        private int rowWithFocus = 0;
        private Range cellFocusRange = Range.withLength(0, 1);
        private int lastFocusedBodyRow = 0;
        private int lastFocusedHeaderRow = 0;
        private int lastFocusedFooterRow = 0;
        private TableCellElement cellWithFocusStyle = null;
        private TableRowElement rowWithFocusStyle = null;

        public CellFocusHandler() {
            sinkEvents(getNavigationEvents());
        }

        private Cell getFocusedCell() {
            return new Cell(rowWithFocus, cellFocusRange.getStart(),
                    cellWithFocusStyle);
        }

        /**
         * Sets style names for given cell when needed.
         */
        public void updateFocusedCellStyle(FlyweightCell cell,
                RowContainer cellContainer) {
            int cellRow = cell.getRow();
            int cellColumn = cell.getColumn();
            int colSpan = cell.getColSpan();
            boolean columnHasFocus = Range.withLength(cellColumn, colSpan)
                    .intersects(cellFocusRange);

            if (cellContainer == containerWithFocus) {
                // Cell is in the current container
                if (cellRow == rowWithFocus && columnHasFocus) {
                    if (cellWithFocusStyle != cell.getElement()) {
                        // Cell is correct but it does not have focused style
                        if (cellWithFocusStyle != null) {
                            // Remove old focus style
                            setStyleName(cellWithFocusStyle,
                                    cellFocusStyleName, false);
                        }
                        cellWithFocusStyle = cell.getElement();

                        // Add focus style to correct cell.
                        setStyleName(cellWithFocusStyle, cellFocusStyleName,
                                true);
                    }
                } else if (cellWithFocusStyle == cell.getElement()) {
                    // Due to escalator reusing cells, a new cell has the same
                    // element but is not the focused cell.
                    setStyleName(cellWithFocusStyle, cellFocusStyleName, false);
                    cellWithFocusStyle = null;
                }
            }
        }

        /**
         * Sets focus style for the given row if needed.
         * 
         * @param row
         *            a row object
         */
        public void updateFocusedRowStyle(Row row) {
            if (rowWithFocus == row.getRow()
                    && containerWithFocus == escalator.getBody()) {
                if (row.getElement() != rowWithFocusStyle) {
                    // Row should have focus style but does not have it.
                    if (rowWithFocusStyle != null) {
                        setStyleName(rowWithFocusStyle, rowFocusStyleName,
                                false);
                    }
                    rowWithFocusStyle = row.getElement();
                    setStyleName(rowWithFocusStyle, rowFocusStyleName, true);
                }
            } else if (rowWithFocusStyle == row.getElement()
                    || (containerWithFocus != escalator.getBody() && rowWithFocusStyle != null)) {
                // Remove focus style.
                setStyleName(rowWithFocusStyle, rowFocusStyleName, false);
                rowWithFocusStyle = null;
            }
        }

        /**
         * Sets the currently focused.
         * <p>
         * <em>NOTE:</em> the column index is the index in DOM, not the logical
         * column index which includes hidden columns.
         * 
         * @param rowIndex
         *            the index of the row having focus
         * @param columnIndexDOM
         *            the index of the cell having focus
         * @param container
         *            the row container having focus
         */
        private void setCellFocus(int rowIndex, int columnIndexDOM,
                RowContainer container) {
            if (rowIndex == rowWithFocus
                    && cellFocusRange.contains(columnIndexDOM)
                    && container == this.containerWithFocus) {
                refreshRow(rowWithFocus);
                return;
            }

            int oldRow = rowWithFocus;
            rowWithFocus = rowIndex;
            Range oldRange = cellFocusRange;

            if (container == escalator.getBody()) {
                scrollToRow(rowWithFocus);
                cellFocusRange = Range.withLength(columnIndexDOM, 1);
            } else {
                int i = 0;
                Element cell = container.getRowElement(rowWithFocus)
                        .getFirstChildElement();
                do {
                    int colSpan = cell
                            .getPropertyInt(FlyweightCell.COLSPAN_ATTR);
                    Range cellRange = Range.withLength(i, colSpan);
                    if (cellRange.contains(columnIndexDOM)) {
                        cellFocusRange = cellRange;
                        break;
                    }
                    cell = cell.getNextSiblingElement();
                    ++i;
                } while (cell != null);
            }
            int columnIndex = getColumns().indexOf(
                    getVisibleColumn(columnIndexDOM));
            if (columnIndex >= escalator.getColumnConfiguration()
                    .getFrozenColumnCount()) {
                escalator.scrollToColumn(columnIndexDOM, ScrollDestination.ANY,
                        10);
            }

            if (this.containerWithFocus == container) {
                if (oldRange.equals(cellFocusRange) && oldRow != rowWithFocus) {
                    refreshRow(oldRow);
                } else {
                    refreshHeader();
                    refreshFooter();
                }
            } else {
                RowContainer oldContainer = this.containerWithFocus;
                this.containerWithFocus = container;

                if (oldContainer == escalator.getBody()) {
                    lastFocusedBodyRow = oldRow;
                } else if (oldContainer == escalator.getHeader()) {
                    lastFocusedHeaderRow = oldRow;
                } else {
                    lastFocusedFooterRow = oldRow;
                }

                if (!oldRange.equals(cellFocusRange)) {
                    refreshHeader();
                    refreshFooter();
                    if (oldContainer == escalator.getBody()) {
                        oldContainer.refreshRows(oldRow, 1);
                    }
                } else {
                    oldContainer.refreshRows(oldRow, 1);
                }
            }
            refreshRow(rowWithFocus);
        }

        /**
         * Sets focus on a cell.
         * 
         * <p>
         * <em>Note</em>: cell focus is not the same as JavaScript's
         * {@code document.activeElement}.
         * 
         * @param cell
         *            a cell object
         */
        public void setCellFocus(CellReference<T> cell) {
            setCellFocus(cell.getRowIndex(), cell.getColumnIndexDOM(),
                    escalator.findRowContainer(cell.getElement()));
        }

        /**
         * Gets list of events that can be used for cell focusing.
         * 
         * @return list of navigation related event types
         */
        public Collection<String> getNavigationEvents() {
            return Arrays.asList(BrowserEvents.KEYDOWN, BrowserEvents.CLICK);
        }

        /**
         * Handle events that can move the cell focus.
         */
        public void handleNavigationEvent(Event event, CellReference<T> cell) {
            if (event.getType().equals(BrowserEvents.CLICK)) {
                setCellFocus(cell);
                // Grid should have focus when clicked.
                getElement().focus();
            } else if (event.getType().equals(BrowserEvents.KEYDOWN)) {
                int newRow = rowWithFocus;
                RowContainer newContainer = containerWithFocus;
                int newColumn = cellFocusRange.getStart();

                switch (event.getKeyCode()) {
                case KeyCodes.KEY_DOWN:
                    ++newRow;
                    break;
                case KeyCodes.KEY_UP:
                    --newRow;
                    break;
                case KeyCodes.KEY_RIGHT:
                    if (cellFocusRange.getEnd() >= getVisibleColumns().size()) {
                        return;
                    }
                    newColumn = cellFocusRange.getEnd();
                    break;
                case KeyCodes.KEY_LEFT:
                    if (newColumn == 0) {
                        return;
                    }
                    --newColumn;
                    break;
                case KeyCodes.KEY_TAB:
                    if (event.getShiftKey()) {
                        newContainer = getPreviousContainer(containerWithFocus);
                    } else {
                        newContainer = getNextContainer(containerWithFocus);
                    }

                    if (newContainer == containerWithFocus) {
                        return;
                    }
                    break;
                case KeyCodes.KEY_HOME:
                    if (newContainer.getRowCount() > 0) {
                        newRow = 0;
                    }
                    break;
                case KeyCodes.KEY_END:
                    if (newContainer.getRowCount() > 0) {
                        newRow = newContainer.getRowCount() - 1;
                    }
                    break;
                case KeyCodes.KEY_PAGEDOWN:
                case KeyCodes.KEY_PAGEUP:
                    if (newContainer.getRowCount() > 0) {
                        boolean down = event.getKeyCode() == KeyCodes.KEY_PAGEDOWN;
                        // If there is a visible focused cell, scroll by one
                        // page from its position. Otherwise, use the first or
                        // the last visible row as the scroll start position.
                        // This avoids jumping when using both keyboard and the
                        // scroll bar for scrolling.
                        int firstVisible = getFirstVisibleRowIndex();
                        int lastVisible = getLastVisibleRowIndex();
                        if (newRow < firstVisible || newRow > lastVisible) {
                            newRow = down ? lastVisible : firstVisible;
                        }
                        // Scroll by a little less than the visible area to
                        // account for the possibility that the top and the
                        // bottom row are only partially visible.
                        int moveFocusBy = Math.max(1, lastVisible
                                - firstVisible - 1);
                        moveFocusBy *= down ? 1 : -1;
                        newRow += moveFocusBy;
                        newRow = Math.max(0, Math.min(
                                newContainer.getRowCount() - 1, newRow));
                    }
                    break;
                default:
                    return;
                }

                if (newContainer != containerWithFocus) {
                    if (newContainer == escalator.getBody()) {
                        newRow = lastFocusedBodyRow;
                    } else if (newContainer == escalator.getHeader()) {
                        newRow = lastFocusedHeaderRow;
                    } else {
                        newRow = lastFocusedFooterRow;
                    }
                } else if (newRow < 0) {
                    newContainer = getPreviousContainer(newContainer);

                    if (newContainer == containerWithFocus) {
                        newRow = 0;
                    } else if (newContainer == escalator.getBody()) {
                        newRow = getLastVisibleRowIndex();
                    } else {
                        newRow = newContainer.getRowCount() - 1;
                    }
                } else if (newRow >= containerWithFocus.getRowCount()) {
                    newContainer = getNextContainer(newContainer);

                    if (newContainer == containerWithFocus) {
                        newRow = containerWithFocus.getRowCount() - 1;
                    } else if (newContainer == escalator.getBody()) {
                        newRow = getFirstVisibleRowIndex();
                    } else {
                        newRow = 0;
                    }
                }

                if (newContainer.getRowCount() == 0) {
                    /*
                     * There are no rows in the container. Can't change the
                     * focused cell.
                     */
                    return;
                }

                event.preventDefault();
                event.stopPropagation();

                setCellFocus(newRow, newColumn, newContainer);
            }

        }

        private RowContainer getPreviousContainer(RowContainer current) {
            if (current == escalator.getFooter()) {
                current = escalator.getBody();
            } else if (current == escalator.getBody()) {
                current = escalator.getHeader();
            } else {
                return current;
            }

            if (current.getRowCount() == 0) {
                return getPreviousContainer(current);
            }
            return current;
        }

        private RowContainer getNextContainer(RowContainer current) {
            if (current == escalator.getHeader()) {
                current = escalator.getBody();
            } else if (current == escalator.getBody()) {
                current = escalator.getFooter();
            } else {
                return current;
            }

            if (current.getRowCount() == 0) {
                return getNextContainer(current);
            }
            return current;
        }

        private void refreshRow(int row) {
            containerWithFocus.refreshRows(row, 1);
        }

        /**
         * Offsets the focused cell's range.
         * 
         * @param offset
         *            offset for fixing focused cell's range
         */
        public void offsetRangeBy(int offset) {
            cellFocusRange = cellFocusRange.offsetBy(offset);
        }

        /**
         * Informs {@link CellFocusHandler} that certain range of rows has been
         * added to the Grid body. {@link CellFocusHandler} will fix indices
         * accordingly.
         * 
         * @param added
         *            a range of added rows
         */
        public void rowsAddedToBody(Range added) {
            boolean bodyHasFocus = (containerWithFocus == escalator.getBody());
            boolean insertionIsAboveFocusedCell = (added.getStart() <= rowWithFocus);
            if (bodyHasFocus && insertionIsAboveFocusedCell) {
                rowWithFocus += added.length();
                rowWithFocus = Math.min(rowWithFocus, escalator.getBody()
                        .getRowCount() - 1);
                refreshRow(rowWithFocus);
            }
        }

        /**
         * Informs {@link CellFocusHandler} that certain range of rows has been
         * removed from the Grid body. {@link CellFocusHandler} will fix indices
         * accordingly.
         * 
         * @param removed
         *            a range of removed rows
         */
        public void rowsRemovedFromBody(Range removed) {
            if (containerWithFocus != escalator.getBody()) {
                return;
            } else if (!removed.contains(rowWithFocus)) {
                if (removed.getStart() > rowWithFocus) {
                    return;
                }
                rowWithFocus = rowWithFocus - removed.length();
            } else {
                if (containerWithFocus.getRowCount() > removed.getEnd()) {
                    rowWithFocus = removed.getStart();
                } else if (removed.getStart() > 0) {
                    rowWithFocus = removed.getStart() - 1;
                } else {
                    if (escalator.getHeader().getRowCount() > 0) {
                        rowWithFocus = Math.min(lastFocusedHeaderRow, escalator
                                .getHeader().getRowCount() - 1);
                        containerWithFocus = escalator.getHeader();
                    } else if (escalator.getFooter().getRowCount() > 0) {
                        rowWithFocus = Math.min(lastFocusedFooterRow, escalator
                                .getFooter().getRowCount() - 1);
                        containerWithFocus = escalator.getFooter();
                    }
                }
            }
            refreshRow(rowWithFocus);
        }
    }

    public final class SelectionColumn extends Column<Boolean, T> {

        private boolean initDone = false;
        private boolean selected = false;

        SelectionColumn(final Renderer<Boolean> selectColumnRenderer) {
            super(selectColumnRenderer);
        }

        void initDone() {
            addSelectAllToDefaultHeader();

            setWidth(-1);

            setEditable(false);

            initDone = true;
        }

        protected void addSelectAllToDefaultHeader() {
            if (getSelectionModel() instanceof SelectionModel.Multi
                    && header.getDefaultRow() != null) {
                // If selection cell already contains a widget do not
                // create a new CheckBox
                HeaderCell selectionCell = header.getDefaultRow().getCell(this);
                if (selectionCell.getType().equals(GridStaticCellType.WIDGET)
                        && selectionCell.getWidget() instanceof CheckBox) {
                    return;
                }
                /*
                 * TODO: Currently the select all check box is shown when multi
                 * selection is in use. This might result in malfunctions if no
                 * SelectAllHandlers are present.
                 * 
                 * Later on this could be fixed so that it check such handlers
                 * exist.
                 */
                final SelectionModel.Multi<T> model = (Multi<T>) getSelectionModel();
                final CheckBox checkBox = GWT.create(CheckBox.class);
                checkBox.addValueChangeHandler(new ValueChangeHandler<Boolean>() {

                    @Override
                    public void onValueChange(ValueChangeEvent<Boolean> event) {
                        if (event.getValue()) {
                            fireEvent(new SelectAllEvent<T>(model));
                            selected = true;
                        } else {
                            model.deselectAll();
                            selected = false;
                        }
                    }
                });
                checkBox.setValue(selected);
                selectionCell.setWidget(checkBox);
                // Select all with space when "select all" cell is active
                addHeaderKeyUpHandler(new HeaderKeyUpHandler() {
                    @Override
                    public void onKeyUp(GridKeyUpEvent event) {
                        if (event.getNativeKeyCode() != KeyCodes.KEY_SPACE) {
                            return;
                        }
                        HeaderRow targetHeaderRow = getHeader().getRow(
                                event.getFocusedCell().getRowIndex());
                        if (!targetHeaderRow.isDefault()) {
                            return;
                        }
                        if (event.getFocusedCell().getColumn() == SelectionColumn.this) {
                            // Send events to ensure row selection state is
                            // updated
                            checkBox.setValue(!checkBox.getValue(), true);
                        }
                    }
                });

            }
        }

        @Override
        public Column<Boolean, T> setWidth(double pixels) {
            if (pixels != getWidth() && initDone) {
                throw new UnsupportedOperationException("The selection "
                        + "column cannot be modified after init");
            } else {
                super.setWidth(pixels);
            }

            return this;
        }

        @Override
        public Boolean getValue(T row) {
            return Boolean.valueOf(isSelected(row));
        }

        @Override
        public Column<Boolean, T> setExpandRatio(int ratio) {
            throw new UnsupportedOperationException(
                    "can't change the expand ratio of the selection column");
        }

        @Override
        public int getExpandRatio() {
            return 0;
        }

        @Override
        public Column<Boolean, T> setMaximumWidth(double pixels) {
            throw new UnsupportedOperationException(
                    "can't change the maximum width of the selection column");
        }

        @Override
        public double getMaximumWidth() {
            return -1;
        }

        @Override
        public Column<Boolean, T> setMinimumWidth(double pixels) {
            throw new UnsupportedOperationException(
                    "can't change the minimum width of the selection column");
        }

        @Override
        public double getMinimumWidth() {
            return -1;
        }

        @Override
        public Column<Boolean, T> setEditable(boolean editable) {
            if (initDone) {
                throw new UnsupportedOperationException(
                        "can't set the selection column editable");
            }
            super.setEditable(editable);
            return this;
        }

    }

    /**
     * Helper class for performing sorting through the user interface. Controls
     * the sort() method, reporting USER as the event originator. This is a
     * completely internal class, and is, as such, safe to re-name should a more
     * descriptive name come to mind.
     */
    private final class UserSorter {

        private final Timer timer;
        private boolean scheduledMultisort;
        private Column<?, T> column;

        private UserSorter() {
            timer = new Timer() {

                @Override
                public void run() {
                    UserSorter.this.sort(column, scheduledMultisort);
                }
            };
        }

        /**
         * Toggle sorting for a cell. If the multisort parameter is set to true,
         * the cell's sort order is modified as a natural part of a multi-sort
         * chain. If false, the sorting order is set to ASCENDING for that
         * cell's column. If that column was already the only sorted column in
         * the Grid, the sort direction is flipped.
         * 
         * @param cell
         *            a valid cell reference
         * @param multisort
         *            whether the sort command should act as a multi-sort stack
         *            or not
         */
        public void sort(Column<?, ?> column, boolean multisort) {

            if (!columns.contains(column)) {
                throw new IllegalArgumentException(
                        "Given column is not a column in this grid. "
                                + column.toString());
            }

            if (!column.isSortable()) {
                return;
            }

            final SortOrder so = getSortOrder(column);

            if (multisort) {

                // If the sort order exists, replace existing value with its
                // opposite
                if (so != null) {
                    final int idx = sortOrder.indexOf(so);
                    sortOrder.set(idx, so.getOpposite());
                } else {
                    // If it doesn't, just add a new sort order to the end of
                    // the list
                    sortOrder.add(new SortOrder(column));
                }

            } else {

                // Since we're doing single column sorting, first clear the
                // list. Then, if the sort order existed, add its opposite,
                // otherwise just add a new sort value

                int items = sortOrder.size();
                sortOrder.clear();
                if (so != null && items == 1) {
                    sortOrder.add(so.getOpposite());
                } else {
                    sortOrder.add(new SortOrder(column));
                }
            }

            // sortOrder has been changed; tell the Grid to re-sort itself by
            // user request.
            Grid.this.sort(true);
        }

        /**
         * Perform a sort after a delay.
         * 
         * @param delay
         *            delay, in milliseconds
         */
        public void sortAfterDelay(int delay, boolean multisort) {
            column = eventCell.getColumn();
            scheduledMultisort = multisort;
            timer.schedule(delay);
        }

        /**
         * Check if a delayed sort command has been issued but not yet carried
         * out.
         * 
         * @return a boolean value
         */
        public boolean isDelayedSortScheduled() {
            return timer.isRunning();
        }

        /**
         * Cancel a scheduled sort.
         */
        public void cancelDelayedSort() {
            timer.cancel();
        }

    }

    /** @see Grid#autoColumnWidthsRecalculator */
    private class AutoColumnWidthsRecalculator {
        private double lastCalculatedInnerWidth = -1;

        private final ScheduledCommand calculateCommand = new ScheduledCommand() {

            @Override
            public void execute() {
                if (!isScheduled) {
                    // something cancelled running this.
                    return;
                }

                if (header.markAsDirty || footer.markAsDirty) {
                    if (rescheduleCount < 10) {
                        /*
                         * Headers and footers are rendered as finally, this way
                         * we re-schedule this loop as finally, at the end of
                         * the queue, so that the headers have a chance to
                         * render themselves.
                         */
                        Scheduler.get().scheduleFinally(this);
                        rescheduleCount++;
                    } else {
                        /*
                         * We've tried too many times reschedule finally. Seems
                         * like something is being deferred. Let the queue
                         * execute and retry again.
                         */
                        rescheduleCount = 0;
                        Scheduler.get().scheduleDeferred(this);
                    }
                } else if (dataIsBeingFetched) {
                    Scheduler.get().scheduleDeferred(this);
                } else {
                    calculate();
                }
                lastCalculatedInnerWidth = escalator.getInnerWidth();
            }
        };

        private int rescheduleCount = 0;
        private boolean isScheduled;

        /**
         * Calculates and applies column widths, taking into account fixed
         * widths and column expand rules
         * 
         * @param immediately
         *            <code>true</code> if the widths should be executed
         *            immediately (ignoring lazy loading completely), or
         *            <code>false</code> if the command should be run after a
         *            while (duplicate non-immediately invocations are ignored).
         * @see Column#setWidth(double)
         * @see Column#setExpandRatio(int)
         * @see Column#setMinimumWidth(double)
         * @see Column#setMaximumWidth(double)
         */
        public void schedule() {
            if (!isScheduled) {
                isScheduled = true;
                Scheduler.get().scheduleFinally(calculateCommand);
            }
        }

        private void calculate() {
            isScheduled = false;
            rescheduleCount = 0;

            assert !dataIsBeingFetched : "Trying to calculate column widths even though data is still being fetched.";

            if (columnsAreGuaranteedToBeWiderThanGrid()) {
                applyColumnWidths();
            } else {
                applyColumnWidthsWithExpansion();
            }
        }

        private boolean columnsAreGuaranteedToBeWiderThanGrid() {
            double freeSpace = escalator.getInnerWidth();
            for (Column<?, ?> column : getVisibleColumns()) {
                if (column.getWidth() >= 0) {
                    freeSpace -= column.getWidth();
                } else if (column.getMinimumWidth() >= 0) {
                    freeSpace -= column.getMinimumWidth();
                }
            }
            return freeSpace < 0;
        }

        @SuppressWarnings("boxing")
        private void applyColumnWidths() {

            /* Step 1: Apply all column widths as they are. */

            Map<Integer, Double> selfWidths = new LinkedHashMap<Integer, Double>();
            List<Column<?, T>> columns = getVisibleColumns();
            for (int index = 0; index < columns.size(); index++) {
                selfWidths.put(index, columns.get(index).getWidth());
            }
            Grid.this.escalator.getColumnConfiguration().setColumnWidths(
                    selfWidths);

            /*
             * Step 2: Make sure that each column ends up obeying their min/max
             * width constraints if defined as autowidth. If constraints are
             * violated, fix it.
             */

            Map<Integer, Double> constrainedWidths = new LinkedHashMap<Integer, Double>();
            for (int index = 0; index < columns.size(); index++) {
                Column<?, T> column = columns.get(index);

                boolean hasAutoWidth = column.getWidth() < 0;
                if (!hasAutoWidth) {
                    continue;
                }

                // TODO: bug: these don't honor the CSS max/min. :(
                double actualWidth = column.getWidthActual();
                if (actualWidth < getMinWidth(column)) {
                    constrainedWidths.put(index, column.getMinimumWidth());
                } else if (actualWidth > getMaxWidth(column)) {
                    constrainedWidths.put(index, column.getMaximumWidth());
                }
            }
            Grid.this.escalator.getColumnConfiguration().setColumnWidths(
                    constrainedWidths);
        }

        private void applyColumnWidthsWithExpansion() {
            boolean defaultExpandRatios = true;
            int totalRatios = 0;
            double reservedPixels = 0;
            final Set<Column<?, T>> columnsToExpand = new HashSet<Column<?, T>>();
            List<Column<?, T>> nonFixedColumns = new ArrayList<Column<?, T>>();
            Map<Integer, Double> columnSizes = new HashMap<Integer, Double>();
            final List<Column<?, T>> visibleColumns = getVisibleColumns();

            /*
             * Set all fixed widths and also calculate the size-to-fit widths
             * for the autocalculated columns.
             * 
             * This way we know with how many pixels we have left to expand the
             * rest.
             */
            for (Column<?, T> column : visibleColumns) {
                final double widthAsIs = column.getWidth();
                final boolean isFixedWidth = widthAsIs >= 0;
                final double widthFixed = Math.max(widthAsIs,
                        column.getMinimumWidth());
                defaultExpandRatios = defaultExpandRatios
                        && (column.getExpandRatio() == -1 || column == selectionColumn);

                if (isFixedWidth) {
                    columnSizes.put(visibleColumns.indexOf(column), widthFixed);
                    reservedPixels += widthFixed;
                } else {
                    nonFixedColumns.add(column);
                    columnSizes.put(visibleColumns.indexOf(column), -1.0d);
                }
            }

            setColumnSizes(columnSizes);

            for (Column<?, T> column : nonFixedColumns) {
                final int expandRatio = (defaultExpandRatios ? 1 : column
                        .getExpandRatio());
                final double newWidth = column.getWidthActual();
                final double maxWidth = getMaxWidth(column);
                boolean shouldExpand = newWidth < maxWidth && expandRatio > 0
                        && column != selectionColumn;
                if (shouldExpand) {
                    totalRatios += expandRatio;
                    columnsToExpand.add(column);
                }
                reservedPixels += newWidth;
                columnSizes.put(visibleColumns.indexOf(column), newWidth);
            }

            /*
             * Now that we know how many pixels we need at the very least, we
             * can distribute the remaining pixels to all columns according to
             * their expand ratios.
             */
            double pixelsToDistribute = escalator.getInnerWidth()
                    - reservedPixels;
            if (pixelsToDistribute <= 0 || totalRatios <= 0) {
                return;
            }

            /*
             * Check for columns that hit their max width. Adjust
             * pixelsToDistribute and totalRatios accordingly. Recheck. Stop
             * when no new columns hit their max width
             */
            boolean aColumnHasMaxedOut;
            do {
                aColumnHasMaxedOut = false;
                final double widthPerRatio = pixelsToDistribute / totalRatios;
                final Iterator<Column<?, T>> i = columnsToExpand.iterator();
                while (i.hasNext()) {
                    final Column<?, T> column = i.next();
                    final int expandRatio = getExpandRatio(column,
                            defaultExpandRatios);
                    final int columnIndex = visibleColumns.indexOf(column);
                    final double autoWidth = columnSizes.get(columnIndex);
                    final double maxWidth = getMaxWidth(column);
                    double expandedWidth = autoWidth + widthPerRatio
                            * expandRatio;

                    if (maxWidth <= expandedWidth) {
                        i.remove();
                        totalRatios -= expandRatio;
                        aColumnHasMaxedOut = true;
                        pixelsToDistribute -= maxWidth - autoWidth;
                        columnSizes.put(columnIndex, maxWidth);
                    }
                }
            } while (aColumnHasMaxedOut);

            if (totalRatios <= 0 && columnsToExpand.isEmpty()) {
                setColumnSizes(columnSizes);
                return;
            }
            assert pixelsToDistribute > 0 : "We've run out of pixels to distribute ("
                    + pixelsToDistribute
                    + "px to "
                    + totalRatios
                    + " ratios between " + columnsToExpand.size() + " columns)";
            assert totalRatios > 0 && !columnsToExpand.isEmpty() : "Bookkeeping out of sync. Ratios: "
                    + totalRatios + " Columns: " + columnsToExpand.size();

            /*
             * If we still have anything left, distribute the remaining pixels
             * to the remaining columns.
             */
            final double widthPerRatio;
            int leftOver = 0;
            if (BrowserInfo.get().isIE8() || BrowserInfo.get().isIE9()
                    || BrowserInfo.getBrowserString().contains("PhantomJS")) {
                // These browsers report subpixels as integers. this usually
                // results into issues..
                widthPerRatio = (int) (pixelsToDistribute / totalRatios);
                leftOver = (int) (pixelsToDistribute - widthPerRatio
                        * totalRatios);
            } else {
                widthPerRatio = pixelsToDistribute / totalRatios;
            }
            for (Column<?, T> column : columnsToExpand) {
                final int expandRatio = getExpandRatio(column,
                        defaultExpandRatios);
                final int columnIndex = visibleColumns.indexOf(column);
                final double autoWidth = columnSizes.get(columnIndex);
                double totalWidth = autoWidth + widthPerRatio * expandRatio;
                if (leftOver > 0) {
                    totalWidth += 1;
                    leftOver--;
                }
                columnSizes.put(columnIndex, totalWidth);

                totalRatios -= expandRatio;
            }
            assert totalRatios == 0 : "Bookkeeping error: there were still some ratios left undistributed: "
                    + totalRatios;

            /*
             * Check the guarantees for minimum width and scoot back the columns
             * that don't care.
             */
            boolean minWidthsCausedReflows;
            do {
                minWidthsCausedReflows = false;

                /*
                 * First, let's check which columns were too cramped, and expand
                 * them. Also keep track on how many pixels we grew - we need to
                 * remove those pixels from other columns
                 */
                double pixelsToRemoveFromOtherColumns = 0;
                for (Column<?, T> column : visibleColumns) {
                    /*
                     * We can't iterate over columnsToExpand, even though that
                     * would be convenient. This is because some column without
                     * an expand ratio might still have a min width - those
                     * wouldn't show up in that set.
                     */

                    double minWidth = getMinWidth(column);
                    final int columnIndex = visibleColumns.indexOf(column);
                    double currentWidth = columnSizes.get(columnIndex);
                    boolean hasAutoWidth = column.getWidth() < 0;
                    if (hasAutoWidth && currentWidth < minWidth) {
                        columnSizes.put(columnIndex, minWidth);
                        pixelsToRemoveFromOtherColumns += (minWidth - currentWidth);
                        minWidthsCausedReflows = true;

                        /*
                         * Remove this column form the set if it exists. This
                         * way we make sure that it doesn't get shrunk in the
                         * next step.
                         */
                        columnsToExpand.remove(column);
                    }
                }

                /*
                 * Now we need to shrink the remaining columns according to
                 * their ratios. Recalculate the sum of remaining ratios.
                 */
                totalRatios = 0;
                for (Column<?, ?> column : columnsToExpand) {
                    totalRatios += getExpandRatio(column, defaultExpandRatios);
                }
                final double pixelsToRemovePerRatio = pixelsToRemoveFromOtherColumns
                        / totalRatios;
                for (Column<?, T> column : columnsToExpand) {
                    final double pixelsToRemove = pixelsToRemovePerRatio
                            * getExpandRatio(column, defaultExpandRatios);
                    int colIndex = visibleColumns.indexOf(column);
                    columnSizes.put(colIndex, columnSizes.get(colIndex)
                            - pixelsToRemove);
                }

            } while (minWidthsCausedReflows);

            // Finally set all the column sizes.
            setColumnSizes(columnSizes);
        }

        private void setColumnSizes(Map<Integer, Double> columnSizes) {
            // Set all widths at once
            escalator.getColumnConfiguration().setColumnWidths(columnSizes);
        }

        private int getExpandRatio(Column<?, ?> column,
                boolean defaultExpandRatios) {
            int expandRatio = column.getExpandRatio();
            if (expandRatio > 0) {
                return expandRatio;
            } else if (expandRatio < 0) {
                assert defaultExpandRatios : "No columns should've expanded";
                return 1;
            } else {
                assert false : "this method should've not been called at all if expandRatio is 0";
                return 0;
            }
        }

        /**
         * Returns the maximum width of the column, or {@link Double#MAX_VALUE}
         * if defined as negative.
         */
        private double getMaxWidth(Column<?, ?> column) {
            double maxWidth = column.getMaximumWidth();
            if (maxWidth >= 0) {
                return maxWidth;
            } else {
                return Double.MAX_VALUE;
            }
        }

        /**
         * Returns the minimum width of the column, or {@link Double#MIN_VALUE}
         * if defined as negative.
         */
        private double getMinWidth(Column<?, ?> column) {
            double minWidth = column.getMinimumWidth();
            if (minWidth >= 0) {
                return minWidth;
            } else {
                return Double.MIN_VALUE;
            }
        }

        /**
         * Check whether the auto width calculation is currently scheduled.
         * 
         * @return <code>true</code> if auto width calculation is currently
         *         scheduled
         */
        public boolean isScheduled() {
            return isScheduled;
        }
    }

    private class GridSpacerUpdater implements SpacerUpdater {

        private static final String STRIPE_CLASSNAME = "stripe";

        private final Map<Element, Widget> elementToWidgetMap = new HashMap<Element, Widget>();

        @Override
        public void init(Spacer spacer) {
            initTheming(spacer);

            int rowIndex = spacer.getRow();

            Widget detailsWidget = null;
            try {
                detailsWidget = detailsGenerator.getDetails(rowIndex);
            } catch (Throwable e) {
                getLogger().log(
                        Level.SEVERE,
                        "Exception while generating details for row "
                                + rowIndex, e);
            }

            final double spacerHeight;
            Element spacerElement = spacer.getElement();
            if (detailsWidget == null) {
                spacerElement.removeAllChildren();
                spacerHeight = DETAILS_ROW_INITIAL_HEIGHT;
            } else {
                Element element = detailsWidget.getElement();
                spacerElement.appendChild(element);
                setParent(detailsWidget, Grid.this);
                Widget previousWidget = elementToWidgetMap.put(element,
                        detailsWidget);

                assert previousWidget == null : "Overwrote a pre-existing widget on row "
                        + rowIndex + " without proper removal first.";

                /*
                 * Once we have the content properly inside the DOM, we should
                 * re-measure it to make sure that it's the correct height.
                 * 
                 * This is rather tricky, since the row (tr) will get the
                 * height, but the spacer cell (td) has the borders, which
                 * should go on top of the previous row and next row.
                 */
                double requiredHeightBoundingClientRectDouble = WidgetUtil
                        .getRequiredHeightBoundingClientRectDouble(element);
                double borderTopAndBottomHeight = WidgetUtil
                        .getBorderTopAndBottomThickness(spacerElement);
                double measuredHeight = requiredHeightBoundingClientRectDouble
                        + borderTopAndBottomHeight;
                assert getElement().isOrHasChild(spacerElement) : "The spacer element wasn't in the DOM during measurement, but was assumed to be.";
                spacerHeight = measuredHeight;
            }

            escalator.getBody().setSpacer(rowIndex, spacerHeight);
        }

        @Override
        public void destroy(Spacer spacer) {
            Element spacerElement = spacer.getElement();

            assert getElement().isOrHasChild(spacerElement) : "Trying "
                    + "to destroy a spacer that is not connected to this "
                    + "Grid's DOM. (row: " + spacer.getRow() + ", element: "
                    + spacerElement + ")";

            Widget detailsWidget = elementToWidgetMap.remove(spacerElement
                    .getFirstChildElement());

            if (detailsWidget != null) {
                /*
                 * The widget may be null here if the previous generator
                 * returned a null widget.
                 */

                assert spacerElement.getFirstChild() != null : "The "
                        + "details row to destroy did not contain a widget - "
                        + "probably removed by something else without "
                        + "permission? (row: " + spacer.getRow()
                        + ", element: " + spacerElement + ")";

                setParent(detailsWidget, null);
                spacerElement.removeAllChildren();
            }
        }

        private void initTheming(Spacer spacer) {
            Element spacerRoot = spacer.getElement();

            if (spacer.getRow() % 2 == 1) {
                spacerRoot.getParentElement().addClassName(STRIPE_CLASSNAME);
            } else {
                spacerRoot.getParentElement().removeClassName(STRIPE_CLASSNAME);
            }
        }

    }

    /**
     * Sidebar displaying toggles for hidable columns and custom widgets
     * provided by the application.
     * <p>
     * The button for opening the sidebar is automatically visible inside the
     * grid, if it contains any column hiding options or custom widgets. The
     * column hiding toggles and custom widgets become visible once the sidebar
     * has been opened.
     * 
     * @since 7.5.0
     */
    private static class Sidebar extends Composite {

        private final ClickHandler openCloseButtonHandler = new ClickHandler() {

            @Override
            public void onClick(ClickEvent event) {
                if (!isOpen()) {
                    open();
                } else {
                    close();
                }
            }
        };

        private final FlowPanel rootContainer;

        private final FlowPanel content;

        private final MenuBar menuBar;

        private final Button openCloseButton;

        private final Grid<?> grid;

        private NativePreviewHandler clickOutsideToCloseHandler = new NativePreviewHandler() {

            @Override
            public void onPreviewNativeEvent(NativePreviewEvent event) {
                if (event.getTypeInt() != Event.ONMOUSEDOWN) {
                    return;
                }

                // Click outside the panel
                EventTarget clickTarget = event.getNativeEvent()
                        .getEventTarget();
                if (!rootContainer.getElement().isOrHasChild(
                        Element.as(clickTarget))) {
                    close();
                }
            }
        };

        private HandlerRegistration clickOutsideToCloseHandlerRegistration;

        private Sidebar(Grid<?> grid) {
            this.grid = grid;

            rootContainer = new FlowPanel();
            initWidget(rootContainer);

            openCloseButton = new Button();
            openCloseButton.addClickHandler(openCloseButtonHandler);

            rootContainer.add(openCloseButton);

            content = new FlowPanel() {
                @Override
                public boolean remove(Widget w) {
                    // Check here to catch child.removeFromParent() calls
                    boolean removed = super.remove(w);
                    if (removed) {
                        updateVisibility();
                    }

                    return removed;
                }
            };

            menuBar = new MenuBar(true) {

                @Override
                public MenuItem insertItem(MenuItem item, int beforeIndex)
                        throws IndexOutOfBoundsException {
                    if (getParent() == null) {
                        content.insert(this, 0);
                        updateVisibility();
                    }
                    return super.insertItem(item, beforeIndex);
                }

                @Override
                public void removeItem(MenuItem item) {
                    super.removeItem(item);
                    if (getItems().isEmpty()) {
                        menuBar.removeFromParent();
                    }
                }

                @Override
                public void onBrowserEvent(Event event) {
                    // selecting a item with enter will lose the focus and
                    // selected item, which means that further keyboard
                    // selection won't work unless we do this:
                    if (event.getTypeInt() == Event.ONKEYDOWN
                            && event.getKeyCode() == KeyCodes.KEY_ENTER) {
                        final MenuItem item = getSelectedItem();
                        super.onBrowserEvent(event);
                        Scheduler.get().scheduleDeferred(
                                new ScheduledCommand() {

                                    @Override
                                    public void execute() {
                                        selectItem(item);
                                        focus();
                                    }
                                });

                    } else {
                        super.onBrowserEvent(event);
                    }
                }

            };
            KeyDownHandler keyDownHandler = new KeyDownHandler() {

                @Override
                public void onKeyDown(KeyDownEvent event) {
                    if (event.getNativeKeyCode() == KeyCodes.KEY_ESCAPE) {
                        close();
                    }
                }
            };
            openCloseButton.addDomHandler(keyDownHandler,
                    KeyDownEvent.getType());
            menuBar.addDomHandler(keyDownHandler, KeyDownEvent.getType());
        }

        /**
         * Opens the sidebar if not yet opened. Opening the sidebar has no
         * effect if it is empty.
         */
        public void open() {
            if (!isOpen() && isInDOM()) {
                addStyleName("open");
                removeStyleName("closed");
                rootContainer.add(content);
                clickOutsideToCloseHandlerRegistration = Event
                        .addNativePreviewHandler(clickOutsideToCloseHandler);
            }
            openCloseButton.setHeight("");
        }

        /**
         * Closes the sidebar if not yet closed.
         */
        public void close() {
            if (isOpen()) {
                removeStyleName("open");
                addStyleName("closed");
                content.removeFromParent();
                // adjust open button to header height when closed
                setHeightToHeaderCellHeight();
                if (clickOutsideToCloseHandlerRegistration != null) {
                    clickOutsideToCloseHandlerRegistration.removeHandler();
                    clickOutsideToCloseHandlerRegistration = null;
                }
            }
        }

        /**
         * Returns whether the sidebar is open or not.
         * 
         * @return <code>true</code> if open, <code>false</code> if not
         */
        public boolean isOpen() {
            return content.getParent() == rootContainer;
        }

        /**
         * Adds or moves the given widget to the end of the sidebar.
         * 
         * @param widget
         *            the widget to add or move
         */
        public void add(Widget widget) {
            content.add(widget);
            updateVisibility();
        }

        /**
         * Removes the given widget from the sidebar.
         * 
         * @param widget
         *            the widget to remove
         */
        public void remove(Widget widget) {
            content.remove(widget);
            // updateVisibility is called by remove listener
        }

        /**
         * Inserts given widget to the given index inside the sidebar. If the
         * widget is already in the sidebar, then it is moved to the new index.
         * <p>
         * See
         * {@link FlowPanel#insert(com.google.gwt.user.client.ui.IsWidget, int)}
         * for further details.
         * 
         * @param widget
         *            the widget to insert
         * @param beforeIndex
         *            0-based index position for the widget.
         */
        public void insert(Widget widget, int beforeIndex) {
            content.insert(widget, beforeIndex);
            updateVisibility();
        }

        @Override
        public void setStylePrimaryName(String styleName) {
            super.setStylePrimaryName(styleName);
            content.setStylePrimaryName(styleName + "-content");
            openCloseButton.setStylePrimaryName(styleName + "-button");
            if (isOpen()) {
                addStyleName("open");
                removeStyleName("closed");
            } else {
                removeStyleName("open");
                addStyleName("closed");
            }
        }

        private void setHeightToHeaderCellHeight() {
            RowContainer header = grid.escalator.getHeader();
            if (header.getRowCount() == 0
                    || !header.getRowElement(0).hasChildNodes()) {
                getLogger()
                        .info("No header cell available when calculating sidebar button height");
                openCloseButton.setHeight(header.getDefaultRowHeight() + "px");

                return;
            }

            Element firstHeaderCell = header.getRowElement(0)
                    .getFirstChildElement();
            double height = WidgetUtil
                    .getRequiredHeightBoundingClientRectDouble(firstHeaderCell)
                    - (WidgetUtil.measureVerticalBorder(getElement()) / 2);
            openCloseButton.setHeight(height + "px");
        }

        private void updateVisibility() {
            final boolean hasWidgets = content.getWidgetCount() > 0;
            final boolean isVisible = isInDOM();
            if (isVisible && !hasWidgets) {
                Grid.setParent(this, null);
                getElement().removeFromParent();
            } else if (!isVisible && hasWidgets) {
                close();
                grid.getElement().appendChild(getElement());
                Grid.setParent(this, grid);
                // border calculation won't work until attached
                setHeightToHeaderCellHeight();
            }
        }

        private boolean isInDOM() {
            return getParent() != null;
        }

        @Override
        protected void onAttach() {
            super.onAttach();
            // make sure the button will get correct height if the button should
            // be visible when the grid is rendered the first time.
            Scheduler.get().scheduleDeferred(new ScheduledCommand() {

                @Override
                public void execute() {
                    setHeightToHeaderCellHeight();
                }
            });
        }
    }

    /**
     * UI and functionality related to hiding columns with toggles in the
     * sidebar.
     */
    private final class ColumnHider {

        /** Map from columns to their hiding toggles, component might change */
        private HashMap<Column<?, T>, MenuItem> columnToHidingToggleMap = new HashMap<Grid.Column<?, T>, MenuItem>();

        /**
         * When column is being hidden with a toggle, do not refresh toggles for
         * no reason. Also helps for keeping the keyboard navigation working.
         */
        private boolean hidingColumn;

        private void updateColumnHidable(final Column<?, T> column) {
            if (column.isHidable()) {
                MenuItem toggle = columnToHidingToggleMap.get(column);
                if (toggle == null) {
                    toggle = createToggle(column);
                }
                toggle.setStyleName("hidden", column.isHidden());
            } else if (columnToHidingToggleMap.containsKey(column)) {
                sidebar.menuBar.removeItem((columnToHidingToggleMap
                        .remove(column)));
            }
            updateTogglesOrder();
        }

        private MenuItem createToggle(final Column<?, T> column) {
            MenuItem toggle = new MenuItem(createHTML(column), true,
                    new ScheduledCommand() {

                        @Override
                        public void execute() {
                            hidingColumn = true;
                            column.setHidden(!column.isHidden(), true);
                            hidingColumn = false;
                        }
                    });
            toggle.addStyleName("column-hiding-toggle");
            columnToHidingToggleMap.put(column, toggle);
            return toggle;
        }

        private String createHTML(Column<?, T> column) {
            final StringBuffer buf = new StringBuffer();
            buf.append("<span class=\"");
            if (column.isHidden()) {
                buf.append("v-off");
            } else {
                buf.append("v-on");
            }
            buf.append("\"><div>");
            String caption = column.getHidingToggleCaption();
            if (caption == null) {
                caption = column.headerCaption;
            }
            buf.append(caption);
            buf.append("</div></span>");

            return buf.toString();
        }

        private void updateTogglesOrder() {
            if (!hidingColumn) {
                int lastIndex = 0;
                for (Column<?, T> column : getColumns()) {
                    if (column.isHidable()) {
                        final MenuItem menuItem = columnToHidingToggleMap
                                .get(column);
                        sidebar.menuBar.removeItem(menuItem);
                        sidebar.menuBar.insertItem(menuItem, lastIndex++);
                    }
                }
            }
        }

        private void updateHidingToggle(Column<?, T> column) {
            if (column.isHidable()) {
                MenuItem toggle = columnToHidingToggleMap.get(column);
                toggle.setHTML(createHTML(column));
                toggle.setStyleName("hidden", column.isHidden());
            } // else we can just ignore
        }

        private void removeColumnHidingToggle(Column<?, T> column) {
            sidebar.menuBar.removeItem(columnToHidingToggleMap.get(column));
        }

    }

    /**
     * Escalator used internally by grid to render the rows
     */
    private Escalator escalator = GWT.create(Escalator.class);

    private final Header header = GWT.create(Header.class);

    private final Footer footer = GWT.create(Footer.class);

    private final Sidebar sidebar = new Sidebar(this);

    /**
     * List of columns in the grid. Order defines the visible order.
     */
    private List<Column<?, T>> columns = new ArrayList<Column<?, T>>();

    /**
     * The datasource currently in use. <em>Note:</em> it is <code>null</code>
     * on initialization, but not after that.
     */
    private DataSource<T> dataSource;

    /**
     * Currently available row range in DataSource.
     */
    private Range currentDataAvailable = Range.withLength(0, 0);

    /**
     * The number of frozen columns, 0 freezes the selection column if
     * displayed, -1 also prevents selection col from freezing.
     */
    private int frozenColumnCount = 0;

    /**
     * Current sort order. The (private) sort() method reads this list to
     * determine the order in which to present rows.
     */
    private List<SortOrder> sortOrder = new ArrayList<SortOrder>();

    private Renderer<Boolean> selectColumnRenderer = null;

    private SelectionColumn selectionColumn;

    private String rowStripeStyleName;
    private String rowHasDataStyleName;
    private String rowSelectedStyleName;
    private String cellFocusStyleName;
    private String rowFocusStyleName;

    /**
     * Current selection model.
     */
    private SelectionModel<T> selectionModel;

    protected final CellFocusHandler cellFocusHandler;

    private final UserSorter sorter = new UserSorter();

    private final Editor<T> editor = GWT.create(Editor.class);

    private boolean dataIsBeingFetched = false;

    /**
     * The cell a click event originated from
     * <p>
     * This is a workaround to make Chrome work like Firefox. In Chrome,
     * normally if you start a drag on one cell and release on:
     * <ul>
     * <li>that same cell, the click event is that {@code <td>}.
     * <li>a cell on that same row, the click event is the parent {@code <tr>}.
     * <li>a cell on another row, the click event is the table section ancestor
     * ({@code <thead>}, {@code <tbody>} or {@code <tfoot>}).
     * </ul>
     * 
     * @see #onBrowserEvent(Event)
     */
    private Cell cellOnPrevMouseDown;

    /**
     * A scheduled command to re-evaluate the widths of <em>all columns</em>
     * that have calculated widths. Most probably called because
     * minwidth/maxwidth/expandratio has changed.
     */
    private final AutoColumnWidthsRecalculator autoColumnWidthsRecalculator = new AutoColumnWidthsRecalculator();

    private boolean enabled = true;
    private double lastTouchEventTime = 0;
    private int lastTouchEventX = -1;
    private int lastTouchEventY = -1;
    private int lastTouchEventRow = -1;

    private DetailsGenerator detailsGenerator = DetailsGenerator.NULL;
    private GridSpacerUpdater gridSpacerUpdater = new GridSpacerUpdater();
    /** A set keeping track of the indices of all currently open details */
    private Set<Integer> visibleDetails = new HashSet<Integer>();

    private boolean columnReorderingAllowed;

    private ColumnHider columnHider = new ColumnHider();

    private DragAndDropHandler dndHandler = new DragAndDropHandler();

    private AutoScroller autoScroller = new AutoScroller(this);

    private DragAndDropHandler.DragAndDropCallback headerCellDndCallback = new DragAndDropHandler.DragAndDropCallback() {

        private final AutoScrollerCallback autoScrollerCallback = new AutoScrollerCallback() {

            @Override
            public void onAutoScroll(int scrollDiff) {
                autoScrollX = scrollDiff;
                onDragUpdate(null);
            }

            @Override
            public void onAutoScrollReachedMin() {
                // make sure the drop marker is visible on the left
                autoScrollX = 0;
                updateDragDropMarker(clientX);
            }

            @Override
            public void onAutoScrollReachedMax() {
                // make sure the drop marker is visible on the right
                autoScrollX = 0;
                updateDragDropMarker(clientX);
            }
        };
        /**
         * Elements for displaying the dragged column(s) and drop marker
         * properly
         */
        private Element table;
        private Element tableHeader;
        /** Marks the column drop location */
        private Element dropMarker;
        /** A copy of the dragged column(s), moves with cursor. */
        private Element dragElement;
        /** Tracks index of the column whose left side the drop would occur */
        private int latestColumnDropIndex;
        /**
         * Map of possible drop positions for the column and the corresponding
         * column index.
         */
        private final TreeMap<Double, Integer> possibleDropPositions = new TreeMap<Double, Integer>();
        /**
         * Makes sure that drag cancel doesn't cause anything unwanted like sort
         */
        private HandlerRegistration columnSortPreventRegistration;

        private int clientX;

        /** How much the grid is being auto scrolled while dragging. */
        private int autoScrollX;

        /** Captures the value of the focused column before reordering */
        private int focusedColumnIndex;

        /** Offset caused by the drag and drop marker width */
        private double dropMarkerWidthOffset;

        private void initHeaderDragElementDOM() {
            if (table == null) {
                tableHeader = DOM.createTHead();
                dropMarker = DOM.createDiv();
                tableHeader.appendChild(dropMarker);
                table = DOM.createTable();
                table.appendChild(tableHeader);
                table.setClassName("header-drag-table");
            }
            // update the style names on each run in case primary name has been
            // modified
            tableHeader.setClassName(escalator.getHeader().getElement()
                    .getClassName());
            dropMarker.setClassName(getStylePrimaryName() + "-drop-marker");
            int topOffset = 0;
            for (int i = 0; i < eventCell.getRowIndex(); i++) {
                topOffset += escalator.getHeader().getRowElement(i)
                        .getFirstChildElement().getOffsetHeight();
            }
            tableHeader.getStyle().setTop(topOffset, Unit.PX);

            getElement().appendChild(table);

            dropMarkerWidthOffset = WidgetUtil
                    .getRequiredWidthBoundingClientRectDouble(dropMarker) / 2;
        }

        @Override
        public void onDragUpdate(NativePreviewEvent event) {
            if (event != null) {
                clientX = WidgetUtil.getTouchOrMouseClientX(event
                        .getNativeEvent());
                autoScrollX = 0;
            }
            resolveDragElementHorizontalPosition(clientX);
            updateDragDropMarker(clientX);
        }

        private void updateDragDropMarker(final int clientX) {
            final double scrollLeft = getScrollLeft();
            final double cursorXCoordinate = clientX
                    - escalator.getHeader().getElement().getAbsoluteLeft();
            final Entry<Double, Integer> cellEdgeOnRight = possibleDropPositions
                    .ceilingEntry(cursorXCoordinate);
            final Entry<Double, Integer> cellEdgeOnLeft = possibleDropPositions
                    .floorEntry(cursorXCoordinate);
            final double diffToRightEdge = cellEdgeOnRight == null ? Double.MAX_VALUE
                    : cellEdgeOnRight.getKey() - cursorXCoordinate;
            final double diffToLeftEdge = cellEdgeOnLeft == null ? Double.MAX_VALUE
                    : cursorXCoordinate - cellEdgeOnLeft.getKey();

            double dropMarkerLeft = 0 - scrollLeft;
            if (diffToRightEdge > diffToLeftEdge) {
                latestColumnDropIndex = cellEdgeOnLeft.getValue();
                dropMarkerLeft += cellEdgeOnLeft.getKey();
            } else {
                latestColumnDropIndex = cellEdgeOnRight.getValue();
                dropMarkerLeft += cellEdgeOnRight.getKey();
            }

            dropMarkerLeft += autoScrollX;

            final double frozenColumnsWidth = getFrozenColumnsWidth();
            final double rightBoundaryForDrag = getSidebarBoundaryComparedTo(dropMarkerLeft);
            final int visibleColumns = getVisibleColumns().size();

            // First check if the drop marker should move left because of the
            // sidebar opening button. this only the case if the grid is
            // scrolled to the right
            if (latestColumnDropIndex == visibleColumns
                    && rightBoundaryForDrag < dropMarkerLeft
                    && dropMarkerLeft <= escalator.getInnerWidth()) {
                dropMarkerLeft = rightBoundaryForDrag - dropMarkerWidthOffset;
            }

            // Check if the drop marker shouldn't be shown at all
            else if (dropMarkerLeft < frozenColumnsWidth
                    || dropMarkerLeft > Math.min(rightBoundaryForDrag,
                            escalator.getInnerWidth()) || dropMarkerLeft < 0) {
                dropMarkerLeft = -10000000;
            }
            dropMarker.getStyle().setLeft(dropMarkerLeft, Unit.PX);
        }

        private void resolveDragElementHorizontalPosition(final int clientX) {
            double left = clientX - table.getAbsoluteLeft();

            // Do not show the drag element beyond a spanned header cell
            // limitation
            final Double leftBound = possibleDropPositions.firstKey();
            final Double rightBound = possibleDropPositions.lastKey();
            final double scrollLeft = getScrollLeft();
            if (left + scrollLeft < leftBound) {
                left = leftBound - scrollLeft + autoScrollX;
            } else if (left + scrollLeft > rightBound) {
                left = rightBound - scrollLeft + autoScrollX;
            }

            // Do not show the drag element beyond the grid
            final double sidebarBoundary = getSidebarBoundaryComparedTo(left);
            final double gridBoundary = escalator.getInnerWidth();
            final double rightBoundary = Math
                    .min(sidebarBoundary, gridBoundary);

            // Do not show on left of the frozen columns (even if scrolled)
            final int frozenColumnsWidth = (int) getFrozenColumnsWidth();

            left = Math.max(frozenColumnsWidth, Math.min(left, rightBoundary));

            left -= dragElement.getClientWidth() / 2;
            dragElement.getStyle().setLeft(left, Unit.PX);
        }

        private boolean isSidebarOnDraggedRow() {
            return eventCell.getRowIndex() == 0 && getSidebar().isInDOM()
                    && !getSidebar().isOpen();
        }

        /**
         * Returns the sidebar left coordinate, in relation to the grid. Or
         * Double.MAX_VALUE if it doesn't cause a boundary.
         */
        private double getSidebarBoundaryComparedTo(double left) {
            if (isSidebarOnDraggedRow()) {
                double absoluteLeft = left + getElement().getAbsoluteLeft();
                double sidebarLeft = getSidebar().getElement()
                        .getAbsoluteLeft();
                double diff = absoluteLeft - sidebarLeft;

                if (diff > 0) {
                    return left - diff;
                }
            }
            return Double.MAX_VALUE;
        }

        @Override
        public boolean onDragStart(NativeEvent startingEvent) {
            calculatePossibleDropPositions();

            if (possibleDropPositions.isEmpty()) {
                return false;
            }

            initHeaderDragElementDOM();
            // needs to clone focus and sorting indicators too (UX)
            dragElement = DOM.clone(eventCell.getElement(), true);
            dragElement.getStyle().clearWidth();
            dropMarker.getStyle().setProperty("height",
                    dragElement.getStyle().getHeight());
            tableHeader.appendChild(dragElement);
            // mark the column being dragged for styling
            eventCell.getElement().addClassName("dragged");
            // mark the floating cell, for styling & testing
            dragElement.addClassName("dragged-column-header");

            // start the auto scroll handler
            autoScroller.setScrollArea(60);
            autoScroller.start(startingEvent, ScrollAxis.HORIZONTAL,
                    autoScrollerCallback);
            return true;
        }

        @Override
        public void onDragEnd() {
            table.removeFromParent();
            dragElement.removeFromParent();
            eventCell.getElement().removeClassName("dragged");
        }

        @Override
        public void onDrop() {
            final int draggedColumnIndex = eventCell.getColumnIndex();
            final int colspan = header.getRow(eventCell.getRowIndex())
                    .getCell(eventCell.getColumn()).getColspan();
            if (latestColumnDropIndex != draggedColumnIndex
                    && latestColumnDropIndex != (draggedColumnIndex + colspan)) {
                List<Column<?, T>> columns = getColumns();
                List<Column<?, T>> reordered = new ArrayList<Column<?, T>>();
                if (draggedColumnIndex < latestColumnDropIndex) {
                    reordered.addAll(columns.subList(0, draggedColumnIndex));
                    reordered.addAll(columns.subList(draggedColumnIndex
                            + colspan, latestColumnDropIndex));
                    reordered.addAll(columns.subList(draggedColumnIndex,
                            draggedColumnIndex + colspan));
                    reordered.addAll(columns.subList(latestColumnDropIndex,
                            columns.size()));
                } else {
                    reordered.addAll(columns.subList(0, latestColumnDropIndex));
                    reordered.addAll(columns.subList(draggedColumnIndex,
                            draggedColumnIndex + colspan));
                    reordered.addAll(columns.subList(latestColumnDropIndex,
                            draggedColumnIndex));
                    reordered.addAll(columns.subList(draggedColumnIndex
                            + colspan, columns.size()));
                }
                reordered.remove(selectionColumn); // since setColumnOrder will
                                                   // add it anyway!

                // capture focused cell column before reorder
                Cell focusedCell = cellFocusHandler.getFocusedCell();
                if (focusedCell != null) {
                    // take hidden columns into account
                    focusedColumnIndex = getColumns().indexOf(
                            getVisibleColumn(focusedCell.getColumn()));
                }

                Column<?, T>[] array = reordered.toArray(new Column[reordered
                        .size()]);
                setColumnOrder(array);
                transferCellFocusOnDrop();
            } // else no reordering
        }

        private void transferCellFocusOnDrop() {
            final Cell focusedCell = cellFocusHandler.getFocusedCell();
            if (focusedCell != null) {
                final int focusedColumnIndexDOM = focusedCell.getColumn();
                final int focusedRowIndex = focusedCell.getRow();
                final int draggedColumnIndex = eventCell.getColumnIndex();
                // transfer focus if it was effected by the new column order
                final RowContainer rowContainer = escalator
                        .findRowContainer(focusedCell.getElement());
                if (focusedColumnIndex == draggedColumnIndex) {
                    // move with the dragged column
                    int adjustedDropIndex = latestColumnDropIndex > draggedColumnIndex ? latestColumnDropIndex - 1
                            : latestColumnDropIndex;
                    // remove hidden columns from indexing
                    adjustedDropIndex = getVisibleColumns().indexOf(
                            getColumn(adjustedDropIndex));
                    cellFocusHandler.setCellFocus(focusedRowIndex,
                            adjustedDropIndex, rowContainer);
                } else if (latestColumnDropIndex <= focusedColumnIndex
                        && draggedColumnIndex > focusedColumnIndex) {
                    cellFocusHandler.setCellFocus(focusedRowIndex,
                            focusedColumnIndexDOM + 1, rowContainer);
                } else if (latestColumnDropIndex > focusedColumnIndex
                        && draggedColumnIndex < focusedColumnIndex) {
                    cellFocusHandler.setCellFocus(focusedRowIndex,
                            focusedColumnIndexDOM - 1, rowContainer);
                }
            }
        }

        @Override
        public void onDragCancel() {
            // cancel next click so that we may prevent column sorting if
            // mouse was released on top of the dragged cell
            if (columnSortPreventRegistration == null) {
                columnSortPreventRegistration = Event
                        .addNativePreviewHandler(new NativePreviewHandler() {

                            @Override
                            public void onPreviewNativeEvent(
                                    NativePreviewEvent event) {
                                if (event.getTypeInt() == Event.ONCLICK) {
                                    event.cancel();
                                    event.getNativeEvent().preventDefault();
                                    columnSortPreventRegistration
                                            .removeHandler();
                                    columnSortPreventRegistration = null;
                                }
                            }
                        });
            }
            autoScroller.stop();
        }

        private double getFrozenColumnsWidth() {
            double value = getMultiSelectColumnWidth();
            for (int i = 0; i < getFrozenColumnCount(); i++) {
                value += getColumn(i).getWidthActual();
            }
            return value;
        }

        private double getMultiSelectColumnWidth() {
            if (getSelectionModel().getSelectionColumnRenderer() != null) {
                // frozen checkbox column is present, it is always the first
                // column
                return escalator.getHeader().getElement()
                        .getFirstChildElement().getFirstChildElement()
                        .getOffsetWidth();
            }
            return 0.0;
        }

        /**
         * Returns the amount of frozen columns. The selection column is always
         * considered frozen, since it can't be moved.
         */
        private int getSelectionAndFrozenColumnCount() {
            // no matter if selection column is frozen or not, it is considered
            // frozen for column dnd reorder
            if (getSelectionModel().getSelectionColumnRenderer() != null) {
                return Math.max(0, getFrozenColumnCount()) + 1;
            } else {
                return Math.max(0, getFrozenColumnCount());
            }
        }

        @SuppressWarnings("boxing")
        private void calculatePossibleDropPositions() {
            possibleDropPositions.clear();

            final int draggedColumnIndex = eventCell.getColumnIndex();
            final StaticRow<?> draggedCellRow = header.getRow(eventCell
                    .getRowIndex());
            final int draggedColumnRightIndex = draggedColumnIndex
                    + draggedCellRow.getCell(eventCell.getColumn())
                            .getColspan();
            final int frozenColumns = getSelectionAndFrozenColumnCount();
            final Range draggedCellRange = Range.between(draggedColumnIndex,
                    draggedColumnRightIndex);
            /*
             * If the dragged cell intersects with a spanned cell in any other
             * header or footer row, then the drag is limited inside that
             * spanned cell. The same rules apply: the cell can't be dropped
             * inside another spanned cell. The left and right bounds keep track
             * of the edges of the most limiting spanned cell.
             */
            int leftBound = -1;
            int rightBound = getColumnCount() + 1;

            final HashSet<Integer> unavailableColumnDropIndices = new HashSet<Integer>();
            final List<StaticRow<?>> rows = new ArrayList<StaticRow<?>>();
            rows.addAll(header.getRows());
            rows.addAll(footer.getRows());
            for (StaticRow<?> row : rows) {
                if (!row.hasSpannedCells()) {
                    continue;
                }
                final boolean isDraggedCellRow = row.equals(draggedCellRow);
                for (int cellColumnIndex = frozenColumns; cellColumnIndex < getColumnCount(); cellColumnIndex++) {
                    StaticCell cell = row.getCell(getColumn(cellColumnIndex));
                    int colspan = cell.getColspan();
                    if (colspan <= 1) {
                        continue;
                    }
                    final int cellColumnRightIndex = cellColumnIndex + colspan;
                    final Range cellRange = Range.between(cellColumnIndex,
                            cellColumnRightIndex);
                    final boolean intersects = draggedCellRange
                            .intersects(cellRange);
                    if (intersects && !isDraggedCellRow) {
                        // if the currently iterated cell is inside or same as
                        // the dragged cell, then it doesn't restrict the drag
                        if (cellRange.isSubsetOf(draggedCellRange)) {
                            cellColumnIndex = cellColumnRightIndex - 1;
                            continue;
                        }
                        /*
                         * if the dragged cell is a spanned cell and it crosses
                         * with the currently iterated cell without sharing
                         * either start or end then not possible to drag the
                         * cell.
                         */
                        if (!draggedCellRange.isSubsetOf(cellRange)) {
                            return;
                        }
                        // the spanned cell overlaps the dragged cell (but is
                        // not the dragged cell)
                        if (cellColumnIndex <= draggedColumnIndex
                                && cellColumnIndex > leftBound) {
                            leftBound = cellColumnIndex;
                        }
                        if (cellColumnRightIndex < rightBound) {
                            rightBound = cellColumnRightIndex;
                        }
                        cellColumnIndex = cellColumnRightIndex - 1;
                    }

                    else { // can't drop inside a spanned cell, or this is the
                           // dragged cell
                        while (colspan > 1) {
                            cellColumnIndex++;
                            colspan--;
                            unavailableColumnDropIndices.add(cellColumnIndex);
                        }
                    }
                }
            }

            if (leftBound == (rightBound - 1)) {
                return;
            }

            double position = getFrozenColumnsWidth();
            // iterate column indices and add possible drop positions
            for (int i = frozenColumns; i < getColumnCount(); i++) {
                Column<?, T> column = getColumn(i);
                if (!unavailableColumnDropIndices.contains(i)
                        && !column.isHidden()) {
                    if (leftBound != -1) {
                        if (i >= leftBound && i <= rightBound) {
                            possibleDropPositions.put(position, i);
                        }
                    } else {
                        possibleDropPositions.put(position, i);
                    }
                }
                position += column.getWidthActual();
            }

            if (leftBound == -1) {
                // add the right side of the last column as columns.size()
                possibleDropPositions.put(position, getColumnCount());
            }
        }

    };

    /**
     * Enumeration for easy setting of selection mode.
     */
    public enum SelectionMode {

        /**
         * Shortcut for {@link SelectionModelSingle}.
         */
        SINGLE {

            @Override
            protected <T> SelectionModel<T> createModel() {
                return GWT.create(SelectionModelSingle.class);
            }
        },

        /**
         * Shortcut for {@link SelectionModelMulti}.
         */
        MULTI {

            @Override
            protected <T> SelectionModel<T> createModel() {
                return GWT.create(SelectionModelMulti.class);
            }
        },

        /**
         * Shortcut for {@link SelectionModelNone}.
         */
        NONE {

            @Override
            protected <T> SelectionModel<T> createModel() {
                return GWT.create(SelectionModelNone.class);
            }
        };

        protected abstract <T> SelectionModel<T> createModel();
    }

    /**
     * Base class for grid columns internally used by the Grid. The user should
     * use {@link Column} when creating new columns.
     * 
     * @param <C>
     *            the column type
     * 
     * @param <T>
     *            the row type
     */
    public static abstract class Column<C, T> {

        /**
         * Default renderer for GridColumns. Renders everything into text
         * through {@link Object#toString()}.
         */
        private final class DefaultTextRenderer implements Renderer<Object> {
            boolean warned = false;
            private final String DEFAULT_RENDERER_WARNING = "This column uses a dummy default TextRenderer. "
                    + "A more suitable renderer should be set using the setRenderer() method.";

            @Override
            public void render(RendererCellReference cell, Object data) {
                if (!warned && !(data instanceof String)) {
                    getLogger().warning(
                            Column.this.toString() + ": "
                                    + DEFAULT_RENDERER_WARNING);
                    warned = true;
                }

                final String text;
                if (data == null) {
                    text = "";
                } else {
                    text = data.toString();
                }

                cell.getElement().setInnerText(text);
            }
        }

        /**
         * the column is associated with
         */
        private Grid<T> grid;

        /**
         * Width of column in pixels as {@link #setWidth(double)} has been
         * called
         */
        private double widthUser = GridConstants.DEFAULT_COLUMN_WIDTH_PX;

        /**
         * Renderer for rendering a value into the cell
         */
        private Renderer<? super C> bodyRenderer;

        private boolean sortable = false;

        private boolean editable = true;

        private boolean hidden = false;

        private boolean hidable = false;

        private String headerCaption = "";

        private String hidingToggleCaption = null;

        private double minimumWidthPx = GridConstants.DEFAULT_MIN_WIDTH;
        private double maximumWidthPx = GridConstants.DEFAULT_MAX_WIDTH;
        private int expandRatio = GridConstants.DEFAULT_EXPAND_RATIO;

        /**
         * Constructs a new column with a simple TextRenderer.
         */
        public Column() {
            setRenderer(new DefaultTextRenderer());
        }

        /**
         * Constructs a new column with a simple TextRenderer.
         * 
         * @param caption
         *            The header caption for this column
         * 
         * @throws IllegalArgumentException
         *             if given header caption is null
         */
        public Column(String caption) throws IllegalArgumentException {
            this();
            setHeaderCaption(caption);
        }

        /**
         * Constructs a new column with a custom renderer.
         * 
         * @param renderer
         *            The renderer to use for rendering the cells
         * 
         * @throws IllegalArgumentException
         *             if given Renderer is null
         */
        public Column(Renderer<? super C> renderer)
                throws IllegalArgumentException {
            setRenderer(renderer);
        }

        /**
         * Constructs a new column with a custom renderer.
         * 
         * @param renderer
         *            The renderer to use for rendering the cells
         * @param caption
         *            The header caption for this column
         * 
         * @throws IllegalArgumentException
         *             if given Renderer or header caption is null
         */
        public Column(String caption, Renderer<? super C> renderer)
                throws IllegalArgumentException {
            this(renderer);
            setHeaderCaption(caption);
        }

        /**
         * Internally used by the grid to set itself
         * 
         * @param grid
         */
        private void setGrid(Grid<T> grid) {
            if (this.grid != null && grid != null) {
                // Trying to replace grid
                throw new IllegalStateException("Column already is attached "
                        + "to a grid. Remove the column first from the grid "
                        + "and then add it. (in: " + toString() + ")");
            }

            if (this.grid != null) {
                this.grid.recalculateColumnWidths();
            }
            this.grid = grid;
            if (this.grid != null) {
                this.grid.recalculateColumnWidths();
                updateHeader();
            }
        }

        /**
         * Sets a header caption for this column.
         * 
         * @param caption
         *            The header caption for this column
         * @return the column itself
         * 
         * @throws IllegalArgumentException
         *             if given caption text is null
         */
        public Column<C, T> setHeaderCaption(String caption) {
            if (caption == null) {
                throw new IllegalArgumentException("Caption cannot be null.");
            }

            if (!this.headerCaption.equals(caption)) {
                this.headerCaption = caption;
                if (grid != null) {
                    updateHeader();
                }
            }

            return this;
        }

        private void updateHeader() {
            HeaderRow row = grid.getHeader().getDefaultRow();
            if (row != null) {
                row.getCell(this).setText(headerCaption);
                if (isHidable()) {
                    grid.columnHider.updateHidingToggle(this);
                }
            }
        }

        /**
         * Returns the data that should be rendered into the cell. By default
         * returning Strings and Widgets are supported. If the return type is a
         * String then it will be treated as preformatted text.
         * <p>
         * To support other types you will need to pass a custom renderer to the
         * column via the column constructor.
         * 
         * @param row
         *            The row object that provides the cell content.
         * 
         * @return The cell content
         */
        public abstract C getValue(T row);

        /**
         * The renderer to render the cell with. By default renders the data as
         * a String or adds the widget into the cell if the column type is of
         * widget type.
         * 
         * @return The renderer to render the cell content with
         */
        public Renderer<? super C> getRenderer() {
            return bodyRenderer;
        }

        /**
         * Sets a custom {@link Renderer} for this column.
         * 
         * @param renderer
         *            The renderer to use for rendering the cells
         * @return the column itself
         * 
         * @throws IllegalArgumentException
         *             if given Renderer is null
         */
        public Column<C, T> setRenderer(Renderer<? super C> renderer)
                throws IllegalArgumentException {
            if (renderer == null) {
                throw new IllegalArgumentException("Renderer cannot be null.");
            }

            if (renderer != bodyRenderer) {
                bodyRenderer = renderer;

                if (grid != null) {
                    grid.refreshBody();
                }
            }
            return this;
        }

        /**
         * Sets the pixel width of the column. Use a negative value for the grid
         * to autosize column based on content and available space.
         * <p>
         * This action is done "finally", once the current execution loop
         * returns. This is done to reduce overhead of unintentionally always
         * recalculate all columns, when modifying several columns at once.
         * <p>
         * If the column is currently {@link #isHidden() hidden}, then this set
         * width has effect only once the column has been made visible again.
         * 
         * @param pixels
         *            the width in pixels or negative for auto sizing
         */
        public Column<C, T> setWidth(double pixels) {
            if (!WidgetUtil.pixelValuesEqual(widthUser, pixels)) {
                widthUser = pixels;
                if (!isHidden()) {
                    scheduleColumnWidthRecalculator();
                }
            }
            return this;
        }

        void doSetWidth(double pixels) {
            assert !isHidden() : "applying width for a hidden column";
            if (grid != null) {
                int index = grid.getVisibleColumns().indexOf(this);
                ColumnConfiguration conf = grid.escalator
                        .getColumnConfiguration();
                conf.setColumnWidth(index, pixels);
            }
        }

        /**
         * Returns the pixel width of the column as given by the user.
         * <p>
         * <em>Note:</em> If a negative value was given to
         * {@link #setWidth(double)}, that same negative value is returned here.
         * <p>
         * <em>Note:</em> Returns the value, even if the column is currently
         * {@link #isHidden() hidden}.
         * 
         * @return pixel width of the column, or a negative number if the column
         *         width has been automatically calculated.
         * @see #setWidth(double)
         * @see #getWidthActual()
         */
        public double getWidth() {
            return widthUser;
        }

        /**
         * Returns the effective pixel width of the column.
         * <p>
         * This differs from {@link #getWidth()} only when the column has been
         * automatically resized, or when the column is currently
         * {@link #isHidden() hidden}, when the value is 0.
         * 
         * @return pixel width of the column.
         */
        public double getWidthActual() {
            if (isHidden()) {
                return 0;
            }
            return grid.escalator.getColumnConfiguration()
                    .getColumnWidthActual(
                            grid.getVisibleColumns().indexOf(this));
        }

        void reapplyWidth() {
            scheduleColumnWidthRecalculator();
        }

        /**
         * Enables sort indicators for the grid.
         * <p>
         * <b>Note:</b>The API can still sort the column even if this is set to
         * <code>false</code>.
         * 
         * @param sortable
         *            <code>true</code> when column sort indicators are visible.
         * @return the column itself
         */
        public Column<C, T> setSortable(boolean sortable) {
            if (this.sortable != sortable) {
                this.sortable = sortable;
                if (grid != null) {
                    grid.refreshHeader();
                }
            }

            return this;
        }

        /**
         * Are sort indicators shown for the column.
         * 
         * @return <code>true</code> if the column is sortable
         */
        public boolean isSortable() {
            return sortable;
        }

        /**
         * Hides or shows the column. By default columns are visible before
         * explicitly hiding them.
         * 
         * @since 7.5.0
         * @param hidden
         *            <code>true</code> to hide the column, <code>false</code>
         *            to show
         */
        public void setHidden(boolean hidden) {
            setHidden(hidden, false);
        }

        private void setHidden(boolean hidden, boolean userOriginated) {
            if (this.hidden != hidden) {
                if (hidden) {
                    grid.escalator.getColumnConfiguration().removeColumns(
                            grid.getVisibleColumns().indexOf(this), 1);
                    this.hidden = hidden;
                } else {
                    this.hidden = hidden;

                    final int columnIndex = grid.getVisibleColumns().indexOf(
                            this);
                    grid.escalator.getColumnConfiguration().insertColumns(
                            columnIndex, 1);

                    // make sure column is set to frozen if it needs to be,
                    // escalator doesn't handle situation where the added column
                    // would be the last frozen column
                    int gridFrozenColumns = grid.getFrozenColumnCount();
                    int escalatorFrozenColumns = grid.escalator
                            .getColumnConfiguration().getFrozenColumnCount();
                    if (gridFrozenColumns > escalatorFrozenColumns
                            && escalatorFrozenColumns == columnIndex) {
                        grid.escalator.getColumnConfiguration()
                                .setFrozenColumnCount(++escalatorFrozenColumns);
                    }
                }
                grid.columnHider.updateHidingToggle(this);
                grid.header.updateColSpans();
                grid.footer.updateColSpans();
                scheduleColumnWidthRecalculator();
                this.grid.fireEvent(new ColumnVisibilityChangeEvent<T>(this,
                        hidden, userOriginated));
            }
        }

        /**
         * Is this column hidden. Default is {@code false}.
         * 
         * @since 7.5.0
         * @return <code>true</code> if the column is currently hidden,
         *         <code>false</code> otherwise
         */
        public boolean isHidden() {
            return hidden;
        }

        /**
         * Set whether it is possible for the user to hide this column or not.
         * Default is {@code false}.
         * <p>
         * <em>Note:</em> it is still possible to hide the column
         * programmatically using {@link #setHidden(boolean)}.
         * 
         * @since 7.5.0
         * @param hidable
         *            <code>true</code> if the user can hide this column,
         *            <code>false</code> if not
         */
        public void setHidable(boolean hidable) {
            if (this.hidable != hidable) {
                this.hidable = hidable;
                grid.columnHider.updateColumnHidable(this);
            }
        }

        /**
         * Is it possible for the the user to hide this column. Default is
         * {@code false}.
         * <p>
         * <em>Note:</em> the column can be programmatically hidden using
         * {@link #setHidden(boolean)} regardless of the returned value.
         * 
         * @since 7.5.0
         * @return <code>true</code> if the user can hide the column,
         *         <code>false</code> if not
         */
        public boolean isHidable() {
            return hidable;
        }

        /**
         * Sets the hiding toggle's caption for this column. Shown in the toggle
         * for this column in the grid's sidebar when the column is
         * {@link #isHidable() hidable}.
         * <p>
         * The default value is <code>null</code>. In this case the header
         * caption is used, see {@link #setHeaderCaption(String)}.
         * 
         * @since 7.5.0
         * @param hidingToggleCaption
         *            the caption for the hiding toggle for this column
         */
        public void setHidingToggleCaption(String hidingToggleCaption) {
            this.hidingToggleCaption = hidingToggleCaption;
            if (isHidable()) {
                grid.columnHider.updateHidingToggle(this);
            }
        }

        /**
         * Gets the hiding toggle caption for this column.
         * 
         * @since 7.5.0
         * @see #setHidingToggleCaption(String)
         * @return the hiding toggle's caption for this column
         */
        public String getHidingToggleCaption() {
            return hidingToggleCaption;
        }

        @Override
        public String toString() {
            String details = "";

            if (headerCaption != null && !headerCaption.isEmpty()) {
                details += "header:\"" + headerCaption + "\" ";
            } else {
                details += "header:empty ";
            }

            if (grid != null) {
                int index = grid.getColumns().indexOf(this);
                if (index != -1) {
                    details += "attached:#" + index + " ";
                } else {
                    details += "attached:unindexed ";
                }
            } else {
                details += "detached ";
            }

            details += "sortable:" + sortable + " ";

            return getClass().getSimpleName() + "[" + details.trim() + "]";
        }

        /**
         * Sets the minimum width for this column.
         * <p>
         * This defines the minimum guaranteed pixel width of the column
         * <em>when it is set to expand</em>.
         * <p>
         * This action is done "finally", once the current execution loop
         * returns. This is done to reduce overhead of unintentionally always
         * recalculate all columns, when modifying several columns at once.
         * 
         * @param pixels
         *            the minimum width
         * @return this column
         */
        public Column<C, T> setMinimumWidth(double pixels) {
            final double maxwidth = getMaximumWidth();
            if (pixels >= 0 && pixels > maxwidth && maxwidth >= 0) {
                throw new IllegalArgumentException("New minimum width ("
                        + pixels + ") was greater than maximum width ("
                        + maxwidth + ")");
            }

            if (minimumWidthPx != pixels) {
                minimumWidthPx = pixels;
                scheduleColumnWidthRecalculator();
            }
            return this;
        }

        /**
         * Sets the maximum width for this column.
         * <p>
         * This defines the maximum allowed pixel width of the column
         * <em>when it is set to expand</em>.
         * <p>
         * This action is done "finally", once the current execution loop
         * returns. This is done to reduce overhead of unintentionally always
         * recalculate all columns, when modifying several columns at once.
         * 
         * @param pixels
         *            the maximum width
         * @param immediately
         *            <code>true</code> if the widths should be executed
         *            immediately (ignoring lazy loading completely), or
         *            <code>false</code> if the command should be run after a
         *            while (duplicate non-immediately invocations are ignored).
         * @return this column
         */
        public Column<C, T> setMaximumWidth(double pixels) {
            final double minwidth = getMinimumWidth();
            if (pixels >= 0 && pixels < minwidth && minwidth >= 0) {
                throw new IllegalArgumentException("New maximum width ("
                        + pixels + ") was less than minimum width (" + minwidth
                        + ")");
            }

            if (maximumWidthPx != pixels) {
                maximumWidthPx = pixels;
                scheduleColumnWidthRecalculator();
            }
            return this;
        }

        /**
         * Sets the ratio with which the column expands.
         * <p>
         * By default, all columns expand equally (treated as if all of them had
         * an expand ratio of 1). Once at least one column gets a defined expand
         * ratio, the implicit expand ratio is removed, and only the defined
         * expand ratios are taken into account.
         * <p>
         * If a column has a defined width ({@link #setWidth(double)}), it
         * overrides this method's effects.
         * <p>
         * <em>Example:</em> A grid with three columns, with expand ratios 0, 1
         * and 2, respectively. The column with a <strong>ratio of 0 is exactly
         * as wide as its contents requires</strong>. The column with a ratio of
         * 1 is as wide as it needs, <strong>plus a third of any excess
         * space</strong>, bceause we have 3 parts total, and this column
         * reservs only one of those. The column with a ratio of 2, is as wide
         * as it needs to be, <strong>plus two thirds</strong> of the excess
         * width.
         * <p>
         * This action is done "finally", once the current execution loop
         * returns. This is done to reduce overhead of unintentionally always
         * recalculate all columns, when modifying several columns at once.
         * 
         * @param expandRatio
         *            the expand ratio of this column. {@code 0} to not have it
         *            expand at all. A negative number to clear the expand
         *            value.
         * @return this column
         */
        public Column<C, T> setExpandRatio(int ratio) {
            if (expandRatio != ratio) {
                expandRatio = ratio;
                scheduleColumnWidthRecalculator();
            }
            return this;
        }

        /**
         * Clears the column's expand ratio.
         * <p>
         * Same as calling {@link #setExpandRatio(int) setExpandRatio(-1)}
         * 
         * @return this column
         */
        public Column<C, T> clearExpandRatio() {
            return setExpandRatio(-1);
        }

        /**
         * Gets the minimum width for this column.
         * 
         * @return the minimum width for this column
         * @see #setMinimumWidth(double)
         */
        public double getMinimumWidth() {
            return minimumWidthPx;
        }

        /**
         * Gets the maximum width for this column.
         * 
         * @return the maximum width for this column
         * @see #setMaximumWidth(double)
         */
        public double getMaximumWidth() {
            return maximumWidthPx;
        }

        /**
         * Gets the expand ratio for this column.
         * 
         * @return the expand ratio for this column
         * @see #setExpandRatio(int)
         */
        public int getExpandRatio() {
            return expandRatio;
        }

        /**
         * Sets whether the values in this column should be editable by the user
         * when the row editor is active. By default columns are editable.
         * 
         * @param editable
         *            {@code true} to set this column editable, {@code false}
         *            otherwise
         * @return this column
         * 
         * @throws IllegalStateException
         *             if the editor is currently active
         * 
         * @see Grid#editRow(int)
         * @see Grid#isEditorActive()
         */
        public Column<C, T> setEditable(boolean editable) {
            if (editable != this.editable && grid.isEditorActive()) {
                throw new IllegalStateException(
                        "Cannot change column editable status while the editor is active");
            }
            this.editable = editable;
            return this;
        }

        /**
         * Returns whether the values in this column are editable by the user
         * when the row editor is active.
         * 
         * @return {@code true} if this column is editable, {@code false}
         *         otherwise
         * 
         * @see #setEditable(boolean)
         */
        public boolean isEditable() {
            return editable;
        }

        private void scheduleColumnWidthRecalculator() {
            if (grid != null) {
                grid.recalculateColumnWidths();
            } else {
                /*
                 * NOOP
                 * 
                 * Since setGrid() will call reapplyWidths as the colum is
                 * attached to a grid, it will call setWidth, which, in turn,
                 * will call this method again. Therefore, it's guaranteed that
                 * the recalculation is scheduled eventually, once the column is
                 * attached to a grid.
                 */
            }
        }
    }

    protected class BodyUpdater implements EscalatorUpdater {

        @Override
        public void preAttach(Row row, Iterable<FlyweightCell> cellsToAttach) {
            int rowIndex = row.getRow();
            rowReference.set(rowIndex, getDataSource().getRow(rowIndex),
                    row.getElement());
            for (FlyweightCell cell : cellsToAttach) {
                Renderer<?> renderer = findRenderer(cell);
                if (renderer instanceof ComplexRenderer) {
                    try {
                        Column<?, T> column = getVisibleColumn(cell.getColumn());
                        rendererCellReference.set(cell,
                                getColumns().indexOf(column), column);
                        ((ComplexRenderer<?>) renderer)
                                .init(rendererCellReference);
                    } catch (RuntimeException e) {
                        getLogger().log(
                                Level.SEVERE,
                                "Error initing cell in column "
                                        + cell.getColumn(), e);
                    }
                }
            }
        }

        @Override
        public void postAttach(Row row, Iterable<FlyweightCell> attachedCells) {
            for (FlyweightCell cell : attachedCells) {
                Renderer<?> renderer = findRenderer(cell);
                if (renderer instanceof WidgetRenderer) {
                    try {
                        WidgetRenderer<?, ?> widgetRenderer = (WidgetRenderer<?, ?>) renderer;

                        Widget widget = widgetRenderer.createWidget();
                        assert widget != null : "WidgetRenderer.createWidget() returned null. It should return a widget.";
                        assert widget.getParent() == null : "WidgetRenderer.createWidget() returned a widget which already is attached.";
                        assert cell.getElement().getChildCount() == 0 : "Cell content should be empty when adding Widget";

                        // Physical attach
                        cell.getElement().appendChild(widget.getElement());

                        // Logical attach
                        setParent(widget, Grid.this);
                    } catch (RuntimeException e) {
                        getLogger().log(
                                Level.SEVERE,
                                "Error attaching child widget in column "
                                        + cell.getColumn(), e);
                    }
                }
            }
        }

        @Override
        public void update(Row row, Iterable<FlyweightCell> cellsToUpdate) {
            int rowIndex = row.getRow();
            TableRowElement rowElement = row.getElement();
            T rowData = dataSource.getRow(rowIndex);

            boolean hasData = rowData != null;

            /*
             * TODO could be more efficient to build a list of all styles that
             * should be used and update the element only once instead of
             * attempting to update only the ones that have changed.
             */

            // Assign stylename for rows with data
            boolean usedToHaveData = rowElement
                    .hasClassName(rowHasDataStyleName);

            if (usedToHaveData != hasData) {
                setStyleName(rowElement, rowHasDataStyleName, hasData);
            }

            boolean isEvenIndex = (row.getRow() % 2 == 0);
            setStyleName(rowElement, rowStripeStyleName, !isEvenIndex);

            rowReference.set(rowIndex, rowData, rowElement);

            if (hasData) {
                setStyleName(rowElement, rowSelectedStyleName,
                        isSelected(rowData));

                if (rowStyleGenerator != null) {
                    try {
                        String rowStylename = rowStyleGenerator
                                .getStyle(rowReference);
                        setCustomStyleName(rowElement, rowStylename);
                    } catch (RuntimeException e) {
                        getLogger().log(
                                Level.SEVERE,
                                "Error generating styles for row "
                                        + row.getRow(), e);
                    }
                } else {
                    // Remove in case there was a generator previously
                    setCustomStyleName(rowElement, null);
                }
            } else if (usedToHaveData) {
                setStyleName(rowElement, rowSelectedStyleName, false);

                setCustomStyleName(rowElement, null);
            }

            cellFocusHandler.updateFocusedRowStyle(row);

            for (FlyweightCell cell : cellsToUpdate) {
                Column<?, T> column = getVisibleColumn(cell.getColumn());
                final int columnIndex = getColumns().indexOf(column);

                assert column != null : "Column was not found from cell ("
                        + cell.getColumn() + "," + cell.getRow() + ")";

                cellFocusHandler.updateFocusedCellStyle(cell,
                        escalator.getBody());

                if (hasData && cellStyleGenerator != null) {
                    try {
                        cellReference
                                .set(cell.getColumn(), columnIndex, column);
                        String generatedStyle = cellStyleGenerator
                                .getStyle(cellReference);
                        setCustomStyleName(cell.getElement(), generatedStyle);
                    } catch (RuntimeException e) {
                        getLogger().log(
                                Level.SEVERE,
                                "Error generating style for cell in column "
                                        + cell.getColumn(), e);
                    }
                } else if (hasData || usedToHaveData) {
                    setCustomStyleName(cell.getElement(), null);
                }

                Renderer renderer = column.getRenderer();

                try {
                    rendererCellReference.set(cell, columnIndex, column);
                    if (renderer instanceof ComplexRenderer) {
                        // Hide cell content if needed
                        ComplexRenderer clxRenderer = (ComplexRenderer) renderer;
                        if (hasData) {
                            if (!usedToHaveData) {
                                // Prepare cell for rendering
                                clxRenderer.setContentVisible(
                                        rendererCellReference, true);
                            }

                            Object value = column.getValue(rowData);
                            clxRenderer.render(rendererCellReference, value);

                        } else {
                            // Prepare cell for no data
                            clxRenderer.setContentVisible(
                                    rendererCellReference, false);
                        }

                    } else if (hasData) {
                        // Simple renderers just render
                        Object value = column.getValue(rowData);
                        renderer.render(rendererCellReference, value);

                    } else {
                        // Clear cell if there is no data
                        cell.getElement().removeAllChildren();
                    }
                } catch (RuntimeException e) {
                    getLogger().log(
                            Level.SEVERE,
                            "Error rendering cell in column "
                                    + cell.getColumn(), e);
                }
            }
        }

        @Override
        public void preDetach(Row row, Iterable<FlyweightCell> cellsToDetach) {
            for (FlyweightCell cell : cellsToDetach) {
                Renderer renderer = findRenderer(cell);
                if (renderer instanceof WidgetRenderer) {
                    try {
                        Widget w = WidgetUtil.findWidget(cell.getElement()
                                .getFirstChildElement(), Widget.class);
                        if (w != null) {

                            // Logical detach
                            setParent(w, null);

                            // Physical detach
                            cell.getElement().removeChild(w.getElement());
                        }
                    } catch (RuntimeException e) {
                        getLogger().log(
                                Level.SEVERE,
                                "Error detaching widget in column "
                                        + cell.getColumn(), e);
                    }
                }
            }
        }

        @Override
        public void postDetach(Row row, Iterable<FlyweightCell> detachedCells) {
            int rowIndex = row.getRow();
            // Passing null row data since it might not exist in the data source
            // any more
            rowReference.set(rowIndex, null, row.getElement());
            for (FlyweightCell cell : detachedCells) {
                Renderer renderer = findRenderer(cell);
                if (renderer instanceof ComplexRenderer) {
                    try {
                        Column<?, T> column = getVisibleColumn(cell.getColumn());
                        rendererCellReference.set(cell,
                                getColumns().indexOf(column), column);
                        ((ComplexRenderer) renderer)
                                .destroy(rendererCellReference);
                    } catch (RuntimeException e) {
                        getLogger().log(
                                Level.SEVERE,
                                "Error destroying cell in column "
                                        + cell.getColumn(), e);
                    }
                }
            }
        }
    }

    protected class StaticSectionUpdater implements EscalatorUpdater {

        private StaticSection<?> section;
        private RowContainer container;

        public StaticSectionUpdater(StaticSection<?> section,
                RowContainer container) {
            super();
            this.section = section;
            this.container = container;
        }

        @Override
        public void update(Row row, Iterable<FlyweightCell> cellsToUpdate) {
            StaticSection.StaticRow<?> staticRow = section.getRow(row.getRow());
            final List<Column<?, T>> columns = getVisibleColumns();

            setCustomStyleName(row.getElement(), staticRow.getStyleName());

            for (FlyweightCell cell : cellsToUpdate) {
                final StaticSection.StaticCell metadata = staticRow
                        .getCell(columns.get(cell.getColumn()));

                boolean updateCellData = true;
                // Decorate default row with sorting indicators
                if (staticRow instanceof HeaderRow) {
                    addSortingIndicatorsToHeaderRow((HeaderRow) staticRow, cell);

                    if (isHeaderSelectionColumn(row, cell)) {
                        updateCellData = false;
                    }
                }

                // Assign colspan to cell before rendering
                cell.setColSpan(metadata.getColspan());

                TableCellElement element = cell.getElement();
                if (updateCellData) {
                    switch (metadata.getType()) {
                    case TEXT:
                        element.setInnerText(metadata.getText());
                        break;
                    case HTML:
                        element.setInnerHTML(metadata.getHtml());
                        break;
                    case WIDGET:
                        preDetach(row, Arrays.asList(cell));
                        element.setInnerHTML("");
                        postAttach(row, Arrays.asList(cell));
                        break;
                    }
                }
                setCustomStyleName(element, metadata.getStyleName());

                cellFocusHandler.updateFocusedCellStyle(cell, container);
            }
        }

        private void addSortingIndicatorsToHeaderRow(HeaderRow headerRow,
                FlyweightCell cell) {

            cleanup(cell);

            Column<?, ?> column = getVisibleColumn(cell.getColumn());
            SortOrder sortingOrder = getSortOrder(column);
            if (!headerRow.isDefault() || !column.isSortable()
                    || sortingOrder == null) {
                // Only apply sorting indicators to sortable header columns in
                // the default header row
                return;
            }

            Element cellElement = cell.getElement();

            if (SortDirection.ASCENDING == sortingOrder.getDirection()) {
                cellElement.addClassName("sort-asc");
            } else {
                cellElement.addClassName("sort-desc");
            }

            int sortIndex = Grid.this.getSortOrder().indexOf(sortingOrder);
            if (sortIndex > -1 && Grid.this.getSortOrder().size() > 1) {
                // Show sort order indicator if column is
                // sorted and other sorted columns also exists.
                cellElement.setAttribute("sort-order",
                        String.valueOf(sortIndex + 1));
            }
        }

        /**
         * Finds the sort order for this column
         */
        private SortOrder getSortOrder(Column<?, ?> column) {
            for (SortOrder order : Grid.this.getSortOrder()) {
                if (order.getColumn() == column) {
                    return order;
                }
            }
            return null;
        }

        private void cleanup(FlyweightCell cell) {
            Element cellElement = cell.getElement();
            cellElement.removeAttribute("sort-order");
            cellElement.removeClassName("sort-desc");
            cellElement.removeClassName("sort-asc");
        }

        @Override
        public void preAttach(Row row, Iterable<FlyweightCell> cellsToAttach) {
            // Add select all checkbox if needed on rebuild.
            for (FlyweightCell cell : cellsToAttach) {
                if (isHeaderSelectionColumn(row, cell)) {
                    selectionColumn.addSelectAllToDefaultHeader();
                }
            }
        }

        /**
         * Check if selectionColumn in the default header row
         */
        private boolean isHeaderSelectionColumn(Row row, FlyweightCell cell) {
            return selectionColumn != null && isDefaultHeaderRow(row)
                    && getColumn(cell.getColumn()).equals(selectionColumn);
        }

        /**
         * Row is the default header row.
         */
        private boolean isDefaultHeaderRow(Row row) {
            return section.getRow(row.getRow()).equals(header.getDefaultRow());
        }

        @Override
        public void postAttach(Row row, Iterable<FlyweightCell> attachedCells) {
            StaticSection.StaticRow<?> gridRow = section.getRow(row.getRow());
            List<Column<?, T>> columns = getVisibleColumns();

            for (FlyweightCell cell : attachedCells) {
                StaticSection.StaticCell metadata = gridRow.getCell(columns
                        .get(cell.getColumn()));
                /*
                 * If the cell contains widgets that are not currently attach
                 * then attach them now.
                 */
                if (GridStaticCellType.WIDGET.equals(metadata.getType())) {
                    final Widget widget = metadata.getWidget();
                    final Element cellElement = cell.getElement();

                    if (!widget.isAttached()) {

                        // Physical attach
                        cellElement.appendChild(widget.getElement());

                        // Logical attach
                        setParent(widget, Grid.this);
                    }
                }
            }
        }

        @Override
        public void preDetach(Row row, Iterable<FlyweightCell> cellsToDetach) {
            if (section.getRowCount() > row.getRow()) {
                StaticSection.StaticRow<?> gridRow = section.getRow(row
                        .getRow());
                List<Column<?, T>> columns = getVisibleColumns();
                for (FlyweightCell cell : cellsToDetach) {
                    StaticSection.StaticCell metadata = gridRow.getCell(columns
                            .get(cell.getColumn()));

                    if (GridStaticCellType.WIDGET.equals(metadata.getType())
                            && metadata.getWidget().isAttached()) {

                        Widget widget = metadata.getWidget();

                        // Logical detach
                        setParent(widget, null);

                        // Physical detach
                        widget.getElement().removeFromParent();
                    }
                }
            }
        }

        @Override
        public void postDetach(Row row, Iterable<FlyweightCell> detachedCells) {
        }
    };

    /**
     * Creates a new instance.
     */
    public Grid() {
        initWidget(escalator);
        getElement().setTabIndex(0);
        cellFocusHandler = new CellFocusHandler();

        setStylePrimaryName("v-grid");

        escalator.getHeader().setEscalatorUpdater(createHeaderUpdater());
        escalator.getBody().setEscalatorUpdater(createBodyUpdater());
        escalator.getFooter().setEscalatorUpdater(createFooterUpdater());

        header.setGrid(this);
        HeaderRow defaultRow = header.appendRow();
        header.setDefaultRow(defaultRow);

        footer.setGrid(this);

        editor.setGrid(this);

        setSelectionMode(SelectionMode.SINGLE);

        escalator.getBody().setSpacerUpdater(gridSpacerUpdater);

        escalator.addScrollHandler(new ScrollHandler() {
            @Override
            public void onScroll(ScrollEvent event) {
                fireEvent(new ScrollEvent());
            }
        });

        escalator
                .addRowVisibilityChangeHandler(new RowVisibilityChangeHandler() {
                    @Override
                    public void onRowVisibilityChange(
                            RowVisibilityChangeEvent event) {
                        if (dataSource != null && dataSource.size() != 0) {
                            dataIsBeingFetched = true;
                            dataSource.ensureAvailability(
                                    event.getFirstVisibleRow(),
                                    event.getVisibleRowCount());
                        }
                    }
                });

        // Default action on SelectionEvents. Refresh the body so changed
        // become visible.
        addSelectionHandler(new SelectionHandler<T>() {

            @Override
            public void onSelect(SelectionEvent<T> event) {
                refreshBody();
            }
        });

        // Sink header events and key events
        sinkEvents(getHeader().getConsumedEvents());
        sinkEvents(Arrays.asList(BrowserEvents.KEYDOWN, BrowserEvents.KEYUP,
                BrowserEvents.KEYPRESS, BrowserEvents.DBLCLICK,
                BrowserEvents.MOUSEDOWN, BrowserEvents.CLICK));

        // Make ENTER and SHIFT+ENTER in the header perform sorting
        addHeaderKeyUpHandler(new HeaderKeyUpHandler() {
            @Override
            public void onKeyUp(GridKeyUpEvent event) {
                if (event.getNativeKeyCode() != KeyCodes.KEY_ENTER) {
                    return;
                }
                if (getHeader().getRow(event.getFocusedCell().getRowIndex())
                        .isDefault()) {
                    // Only sort for enter on the default header
                    sorter.sort(event.getFocusedCell().getColumn(),
                            event.isShiftKeyDown());
                }
            }
        });

        addDataAvailableHandler(new DataAvailableHandler() {
            @Override
            public void onDataAvailable(DataAvailableEvent event) {
                dataIsBeingFetched = false;
            }
        });
    }

    @Override
    public boolean isEnabled() {
        return enabled;
    }

    @Override
    public void setEnabled(boolean enabled) {
        if (enabled == this.enabled) {
            return;
        }

        this.enabled = enabled;
        getElement().setTabIndex(enabled ? 0 : -1);

        // Editor save and cancel buttons need to be disabled.
        boolean editorOpen = editor.getState() != State.INACTIVE;
        if (editorOpen) {
            editor.setGridEnabled(enabled);
        }

        getEscalator().setScrollLocked(Direction.VERTICAL,
                !enabled || editorOpen);
        getEscalator().setScrollLocked(Direction.HORIZONTAL, !enabled);
    }

    @Override
    public void setStylePrimaryName(String style) {
        super.setStylePrimaryName(style);
        escalator.setStylePrimaryName(style);
        editor.setStylePrimaryName(style);
        sidebar.setStylePrimaryName(style + "-sidebar");
        sidebar.addStyleName("v-contextmenu");

        String rowStyle = getStylePrimaryName() + "-row";
        rowHasDataStyleName = rowStyle + "-has-data";
        rowSelectedStyleName = rowStyle + "-selected";
        rowStripeStyleName = rowStyle + "-stripe";

        cellFocusStyleName = getStylePrimaryName() + "-cell-focused";
        rowFocusStyleName = getStylePrimaryName() + "-row-focused";

        if (isAttached()) {
            refreshHeader();
            refreshBody();
            refreshFooter();
        }
    }

    /**
     * Creates the escalator updater used to update the header rows in this
     * grid. The updater is invoked when header rows or columns are added or
     * removed, or the content of existing header cells is changed.
     * 
     * @return the new header updater instance
     * 
     * @see GridHeader
     * @see Grid#getHeader()
     */
    protected EscalatorUpdater createHeaderUpdater() {
        return new StaticSectionUpdater(header, escalator.getHeader());
    }

    /**
     * Creates the escalator updater used to update the body rows in this grid.
     * The updater is invoked when body rows or columns are added or removed,
     * the content of body cells is changed, or the body is scrolled to expose
     * previously hidden content.
     * 
     * @return the new body updater instance
     */
    protected EscalatorUpdater createBodyUpdater() {
        return new BodyUpdater();
    }

    /**
     * Creates the escalator updater used to update the footer rows in this
     * grid. The updater is invoked when header rows or columns are added or
     * removed, or the content of existing header cells is changed.
     * 
     * @return the new footer updater instance
     * 
     * @see GridFooter
     * @see #getFooter()
     */
    protected EscalatorUpdater createFooterUpdater() {
        return new StaticSectionUpdater(footer, escalator.getFooter());
    }

    /**
     * Refreshes header or footer rows on demand
     * 
     * @param rows
     *            The row container
     * @param firstRowIsVisible
     *            is the first row visible
     * @param isHeader
     *            <code>true</code> if we refreshing the header, else assumed
     *            the footer
     */
    private void refreshRowContainer(RowContainer rows, StaticSection<?> section) {

        // Add or Remove rows on demand
        int rowDiff = section.getVisibleRowCount() - rows.getRowCount();
        if (rowDiff > 0) {
            rows.insertRows(0, rowDiff);
        } else if (rowDiff < 0) {
            rows.removeRows(0, -rowDiff);
        }

        // Refresh all the rows
        if (rows.getRowCount() > 0) {
            rows.refreshRows(0, rows.getRowCount());
        }
    }

    /**
     * Refreshes all header rows
     */
    void refreshHeader() {
        refreshRowContainer(escalator.getHeader(), header);
    }

    /**
     * Refreshes all body rows
     */
    private void refreshBody() {
        escalator.getBody().refreshRows(0, escalator.getBody().getRowCount());
    }

    /**
     * Refreshes all footer rows
     */
    void refreshFooter() {
        refreshRowContainer(escalator.getFooter(), footer);
    }

    /**
     * Adds columns as the last columns in the grid.
     * 
     * @param columns
     *            the columns to add
     */
    public void addColumns(Column<?, T>... columns) {
        int count = getColumnCount();
        for (Column<?, T> column : columns) {
            addColumn(column, count++);
        }
    }

    /**
     * Adds a column as the last column in the grid.
     * 
     * @param column
     *            the column to add
     * @return given column
     */
    public <C extends Column<?, T>> C addColumn(C column) {
        addColumn(column, getColumnCount());
        return column;
    }

    /**
     * Inserts a column into a specific position in the grid.
     * 
     * @param index
     *            the index where the column should be inserted into
     * @param column
     *            the column to add
     * @return given column
     * 
     * @throws IllegalStateException
     *             if Grid's current selection model renders a selection column,
     *             and {@code index} is 0.
     */
    public <C extends Column<?, T>> C addColumn(C column, int index) {
        if (column == selectionColumn) {
            throw new IllegalArgumentException("The selection column many "
                    + "not be added manually");
        } else if (selectionColumn != null && index == 0) {
            throw new IllegalStateException("A column cannot be inserted "
                    + "before the selection column");
        }

        addColumnSkipSelectionColumnCheck(column, index);
        return column;
    }

    private void addColumnSkipSelectionColumnCheck(Column<?, T> column,
            int index) {
        // Register column with grid
        columns.add(index, column);

        header.addColumn(column);
        footer.addColumn(column);

        // Register this grid instance with the column
        ((Column<?, T>) column).setGrid(this);

        // Grid knows about hidden columns, Escalator only knows about what is
        // visible so column indexes do not match
        if (!column.isHidden()) {
            int escalatorIndex = index;
            for (int existingColumn = 0; existingColumn < index; existingColumn++) {
                if (getColumn(existingColumn).isHidden()) {
                    escalatorIndex--;
                }
            }
            escalator.getColumnConfiguration().insertColumns(escalatorIndex, 1);
        }

        // Reapply column width
        column.reapplyWidth();

        // Sink all renderer events
        Set<String> events = new HashSet<String>();
        events.addAll(getConsumedEventsForRenderer(column.getRenderer()));

        if (column.isHidable()) {
            columnHider.updateColumnHidable(column);
        }

        sinkEvents(events);
    }

    private void sinkEvents(Collection<String> events) {
        assert events != null;

        int eventsToSink = 0;
        for (String typeName : events) {
            int typeInt = Event.getTypeInt(typeName);
            if (typeInt < 0) {
                // Type not recognized by typeInt
                sinkBitlessEvent(typeName);
            } else {
                eventsToSink |= typeInt;
            }
        }

        if (eventsToSink > 0) {
            sinkEvents(eventsToSink);
        }
    }

    private Renderer<?> findRenderer(FlyweightCell cell) {
        Column<?, T> column = getVisibleColumn(cell.getColumn());
        assert column != null : "Could not find column at index:"
                + cell.getColumn();
        return column.getRenderer();
    }

    /**
     * Removes a column from the grid.
     * 
     * @param column
     *            the column to remove
     */
    public void removeColumn(Column<?, T> column) {
        if (column != null && column.equals(selectionColumn)) {
            throw new IllegalArgumentException(
                    "The selection column may not be removed manually.");
        }

        removeColumnSkipSelectionColumnCheck(column);
    }

    private void removeColumnSkipSelectionColumnCheck(Column<?, T> column) {
        int columnIndex = columns.indexOf(column);

        // Remove from column configuration
        escalator.getColumnConfiguration().removeColumns(
                getVisibleColumns().indexOf(column), 1);

        updateFrozenColumns();

        header.removeColumn(column);
        footer.removeColumn(column);

        // de-register column with grid
        ((Column<?, T>) column).setGrid(null);

        columns.remove(columnIndex);

        if (column.isHidable()) {
            columnHider.removeColumnHidingToggle(column);
        }
    }

    /**
     * Returns the amount of columns in the grid.
     * <p>
     * <em>NOTE:</em> this includes the hidden columns in the count.
     * 
     * @return The number of columns in the grid
     */
    public int getColumnCount() {
        return columns.size();
    }

    /**
     * Returns a list columns in the grid, including hidden columns.
     * <p>
     * For currently visible columns, use {@link #getVisibleColumns()}.
     * 
     * @return A unmodifiable list of the columns in the grid
     */
    public List<Column<?, T>> getColumns() {
        return Collections
                .unmodifiableList(new ArrayList<Column<?, T>>(columns));
    }

    /**
     * Returns a list of the currently visible columns in the grid.
     * <p>
     * No {@link Column#isHidden() hidden} columns included.
     * 
     * @since 7.5.0
     * @return A unmodifiable list of the currently visible columns in the grid
     */
    public List<Column<?, T>> getVisibleColumns() {
        ArrayList<Column<?, T>> visible = new ArrayList<Column<?, T>>();
        for (Column<?, T> c : columns) {
            if (!c.isHidden()) {
                visible.add(c);
            }
        }
        return Collections.unmodifiableList(visible);
    }

    /**
     * Returns a column by its index in the grid.
     * <p>
     * <em>NOTE:</em> The indexing includes hidden columns.
     * 
     * @param index
     *            the index of the column
     * @return The column in the given index
     * @throws IllegalArgumentException
     *             if the column index does not exist in the grid
     */
    public Column<?, T> getColumn(int index) throws IllegalArgumentException {
        if (index < 0 || index >= columns.size()) {
            throw new IllegalStateException("Column not found.");
        }
        return columns.get(index);
    }

    private Column<?, T> getVisibleColumn(int index)
            throws IllegalArgumentException {
        List<Column<?, T>> visibleColumns = getVisibleColumns();
        if (index < 0 || index >= visibleColumns.size()) {
            throw new IllegalStateException("Column not found.");
        }
        return visibleColumns.get(index);
    }

    /**
     * Returns the header section of this grid. The default header contains a
     * single row displaying the column captions.
     * 
     * @return the header
     */
    protected Header getHeader() {
        return header;
    }

    /**
     * Gets the header row at given index.
     * 
     * @param rowIndex
     *            0 based index for row. Counted from top to bottom
     * @return header row at given index
     * @throws IllegalArgumentException
     *             if no row exists at given index
     */
    public HeaderRow getHeaderRow(int rowIndex) {
        return header.getRow(rowIndex);
    }

    /**
     * Inserts a new row at the given position to the header section. Shifts the
     * row currently at that position and any subsequent rows down (adds one to
     * their indices).
     * 
     * @param index
     *            the position at which to insert the row
     * @return the new row
     * 
     * @throws IllegalArgumentException
     *             if the index is less than 0 or greater than row count
     * @see #appendHeaderRow()
     * @see #prependHeaderRow()
     * @see #removeHeaderRow(HeaderRow)
     * @see #removeHeaderRow(int)
     */
    public HeaderRow addHeaderRowAt(int index) {
        return header.addRowAt(index);
    }

    /**
     * Adds a new row at the bottom of the header section.
     * 
     * @return the new row
     * @see #prependHeaderRow()
     * @see #addHeaderRowAt(int)
     * @see #removeHeaderRow(HeaderRow)
     * @see #removeHeaderRow(int)
     */
    public HeaderRow appendHeaderRow() {
        return header.appendRow();
    }

    /**
     * Returns the current default row of the header section. The default row is
     * a special header row providing a user interface for sorting columns.
     * Setting a header caption for column updates cells in the default header.
     * 
     * @return the default row or null if no default row set
     */
    public HeaderRow getDefaultHeaderRow() {
        return header.getDefaultRow();
    }

    /**
     * Gets the row count for the header section.
     * 
     * @return row count
     */
    public int getHeaderRowCount() {
        return header.getRowCount();
    }

    /**
     * Adds a new row at the top of the header section.
     * 
     * @return the new row
     * @see #appendHeaderRow()
     * @see #addHeaderRowAt(int)
     * @see #removeHeaderRow(HeaderRow)
     * @see #removeHeaderRow(int)
     */
    public HeaderRow prependHeaderRow() {
        return header.prependRow();
    }

    /**
     * Removes the given row from the header section.
     * 
     * @param row
     *            the row to be removed
     * 
     * @throws IllegalArgumentException
     *             if the row does not exist in this section
     * @see #removeHeaderRow(int)
     * @see #addHeaderRowAt(int)
     * @see #appendHeaderRow()
     * @see #prependHeaderRow()
     */
    public void removeHeaderRow(HeaderRow row) {
        header.removeRow(row);
    }

    /**
     * Removes the row at the given position from the header section.
     * 
     * @param index
     *            the position of the row
     * 
     * @throws IllegalArgumentException
     *             if no row exists at given index
     * @see #removeHeaderRow(HeaderRow)
     * @see #addHeaderRowAt(int)
     * @see #appendHeaderRow()
     * @see #prependHeaderRow()
     */
    public void removeHeaderRow(int rowIndex) {
        header.removeRow(rowIndex);
    }

    /**
     * Sets the default row of the header. The default row is a special header
     * row providing a user interface for sorting columns.
     * 
     * @param row
     *            the new default row, or null for no default row
     * 
     * @throws IllegalArgumentException
     *             header does not contain the row
     */
    public void setDefaultHeaderRow(HeaderRow row) {
        header.setDefaultRow(row);
    }

    /**
     * Sets the visibility of the header section.
     * 
     * @param visible
     *            true to show header section, false to hide
     */
    public void setHeaderVisible(boolean visible) {
        header.setVisible(visible);
    }

    /**
     * Returns the visibility of the header section.
     * 
     * @return true if visible, false otherwise.
     */
    public boolean isHeaderVisible() {
        return header.isVisible();
    }

    /* Grid Footers */

    /**
     * Returns the footer section of this grid. The default footer is empty.
     * 
     * @return the footer
     */
    protected Footer getFooter() {
        return footer;
    }

    /**
     * Gets the footer row at given index.
     * 
     * @param rowIndex
     *            0 based index for row. Counted from top to bottom
     * @return footer row at given index
     * @throws IllegalArgumentException
     *             if no row exists at given index
     */
    public FooterRow getFooterRow(int rowIndex) {
        return footer.getRow(rowIndex);
    }

    /**
     * Inserts a new row at the given position to the footer section. Shifts the
     * row currently at that position and any subsequent rows down (adds one to
     * their indices).
     * 
     * @param index
     *            the position at which to insert the row
     * @return the new row
     * 
     * @throws IllegalArgumentException
     *             if the index is less than 0 or greater than row count
     * @see #appendFooterRow()
     * @see #prependFooterRow()
     * @see #removeFooterRow(FooterRow)
     * @see #removeFooterRow(int)
     */
    public FooterRow addFooterRowAt(int index) {
        return footer.addRowAt(index);
    }

    /**
     * Adds a new row at the bottom of the footer section.
     * 
     * @return the new row
     * @see #prependFooterRow()
     * @see #addFooterRowAt(int)
     * @see #removeFooterRow(FooterRow)
     * @see #removeFooterRow(int)
     */
    public FooterRow appendFooterRow() {
        return footer.appendRow();
    }

    /**
     * Gets the row count for the footer.
     * 
     * @return row count
     */
    public int getFooterRowCount() {
        return footer.getRowCount();
    }

    /**
     * Adds a new row at the top of the footer section.
     * 
     * @return the new row
     * @see #appendFooterRow()
     * @see #addFooterRowAt(int)
     * @see #removeFooterRow(FooterRow)
     * @see #removeFooterRow(int)
     */
    public FooterRow prependFooterRow() {
        return footer.prependRow();
    }

    /**
     * Removes the given row from the footer section.
     * 
     * @param row
     *            the row to be removed
     * 
     * @throws IllegalArgumentException
     *             if the row does not exist in this section
     * @see #removeFooterRow(int)
     * @see #addFooterRowAt(int)
     * @see #appendFooterRow()
     * @see #prependFooterRow()
     */
    public void removeFooterRow(FooterRow row) {
        footer.removeRow(row);
    }

    /**
     * Removes the row at the given position from the footer section.
     * 
     * @param index
     *            the position of the row
     * 
     * @throws IllegalArgumentException
     *             if no row exists at given index
     * @see #removeFooterRow(FooterRow)
     * @see #addFooterRowAt(int)
     * @see #appendFooterRow()
     * @see #prependFooterRow()
     */
    public void removeFooterRow(int rowIndex) {
        footer.removeRow(rowIndex);
    }

    /**
     * Sets the visibility of the footer section.
     * 
     * @param visible
     *            true to show footer section, false to hide
     */
    public void setFooterVisible(boolean visible) {
        footer.setVisible(visible);
    }

    /**
     * Returns the visibility of the footer section.
     * 
     * @return true if visible, false otherwise.
     */
    public boolean isFooterVisible() {
        return footer.isVisible();
    }

    protected Editor<T> getEditor() {
        return editor;
    }

    /**
     * Add handler for editor open/move/close events
     * 
     * @param handler
     *            editor handler object
     * @return a {@link HandlerRegistration} object that can be used to remove
     *         the event handler
     */
    public HandlerRegistration addEditorEventHandler(EditorEventHandler handler) {
        return addHandler(handler, EditorEvent.TYPE);

    }

    protected Escalator getEscalator() {
        return escalator;
    }

    /**
     * {@inheritDoc}
     * <p>
     * <em>Note:</em> This method will change the widget's size in the browser
     * only if {@link #getHeightMode()} returns {@link HeightMode#CSS}.
     * 
     * @see #setHeightMode(HeightMode)
     */
    @Override
    public void setHeight(String height) {
        escalator.setHeight(height);
    }

    @Override
    public void setWidth(String width) {
        escalator.setWidth(width);
    }

    /**
     * Sets the data source used by this grid.
     * 
     * @param dataSource
     *            the data source to use, not null
     * @throws IllegalArgumentException
     *             if <code>dataSource</code> is <code>null</code>
     */
    public void setDataSource(final DataSource<T> dataSource)
            throws IllegalArgumentException {
        if (dataSource == null) {
            throw new IllegalArgumentException("dataSource can't be null.");
        }

        selectionModel.reset();

        if (this.dataSource != null) {
            this.dataSource.setDataChangeHandler(null);
        }

        this.dataSource = dataSource;
        dataSource.setDataChangeHandler(new DataChangeHandler() {
            @Override
            public void dataUpdated(int firstIndex, int numberOfItems) {
                escalator.getBody().refreshRows(firstIndex, numberOfItems);
            }

            @Override
            public void dataRemoved(int firstIndex, int numberOfItems) {
                escalator.getBody().removeRows(firstIndex, numberOfItems);
                Range removed = Range.withLength(firstIndex, numberOfItems);
                cellFocusHandler.rowsRemovedFromBody(removed);
            }

            @Override
            public void dataAdded(int firstIndex, int numberOfItems) {
                escalator.getBody().insertRows(firstIndex, numberOfItems);
                Range added = Range.withLength(firstIndex, numberOfItems);
                cellFocusHandler.rowsAddedToBody(added);
            }

            @Override
            public void dataAvailable(int firstIndex, int numberOfItems) {
                currentDataAvailable = Range.withLength(firstIndex,
                        numberOfItems);
                fireEvent(new DataAvailableEvent(currentDataAvailable));
            }

            @Override
            public void resetDataAndSize(int newSize) {
                RowContainer body = escalator.getBody();
                int oldSize = body.getRowCount();

                if (newSize > oldSize) {
                    body.insertRows(oldSize, newSize - oldSize);
                    cellFocusHandler.rowsAddedToBody(Range.withLength(oldSize,
                            newSize - oldSize));
                } else if (newSize < oldSize) {
                    body.removeRows(newSize, oldSize - newSize);
                    cellFocusHandler.rowsRemovedFromBody(Range.withLength(
                            newSize, oldSize - newSize));
                }

                if (newSize > 0) {
                    dataIsBeingFetched = true;
                    Range visibleRowRange = escalator.getVisibleRowRange();
                    dataSource.ensureAvailability(visibleRowRange.getStart(),
                            visibleRowRange.length());
                } else {
                    // We won't expect any data more data updates, so just make
                    // the bookkeeping happy
                    dataAvailable(0, 0);
                }

                assert body.getRowCount() == newSize;
            }
        });

        int previousRowCount = escalator.getBody().getRowCount();
        if (previousRowCount != 0) {
            escalator.getBody().removeRows(0, previousRowCount);
        }

        setEscalatorSizeFromDataSource();
    }

    private void setEscalatorSizeFromDataSource() {
        assert escalator.getBody().getRowCount() == 0;

        int size = dataSource.size();
        if (size == -1 && isAttached()) {
            // Exact size is not yet known, start with some reasonable guess
            // just to get an initial backend request going
            size = getEscalator().getMaxVisibleRowCount();
        }
        if (size > 0) {
            escalator.getBody().insertRows(0, size);
        }
    }

    /**
     * Gets the {@Link DataSource} for this Grid.
     * 
     * @return the data source used by this grid
     */
    public DataSource<T> getDataSource() {
        return dataSource;
    }

    /**
     * Sets the number of frozen columns in this grid. Setting the count to 0
     * means that no data columns will be frozen, but the built-in selection
     * checkbox column will still be frozen if it's in use. Setting the count to
     * -1 will also disable the selection column.
     * <p>
     * The default value is 0.
     * 
     * @param numberOfColumns
     *            the number of columns that should be frozen
     * 
     * @throws IllegalArgumentException
     *             if the column count is < -1 or > the number of visible
     *             columns
     */
    public void setFrozenColumnCount(int numberOfColumns) {
        if (numberOfColumns < -1 || numberOfColumns > getColumnCount()) {
            throw new IllegalArgumentException(
                    "count must be between -1 and the current number of columns ("
                            + getColumnCount() + ")");
        }

        frozenColumnCount = numberOfColumns;
        updateFrozenColumns();
    }

    private void updateFrozenColumns() {
        int numberOfColumns = frozenColumnCount;

        // for the escalator the hidden columns are not in the frozen column
        // count, but for grid they are. thus need to convert the index
        for (int i = 0; i < frozenColumnCount; i++) {
            if (getColumn(i).isHidden()) {
                numberOfColumns--;
            }
        }

        if (numberOfColumns == -1) {
            numberOfColumns = 0;
        } else if (selectionColumn != null) {
            numberOfColumns++;
        }

        escalator.getColumnConfiguration()
                .setFrozenColumnCount(numberOfColumns);
    }

    /**
     * Gets the number of frozen columns in this grid. 0 means that no data
     * columns will be frozen, but the built-in selection checkbox column will
     * still be frozen if it's in use. -1 means that not even the selection
     * column is frozen.
     * <p>
     * <em>NOTE:</em> This includes {@link Column#isHidden() hidden columns} in
     * the count.
     * 
     * @return the number of frozen columns
     */
    public int getFrozenColumnCount() {
        return frozenColumnCount;
    }

    public HandlerRegistration addRowVisibilityChangeHandler(
            RowVisibilityChangeHandler handler) {
        /*
         * Reusing Escalator's RowVisibilityChangeHandler, since a scroll
         * concept is too abstract. e.g. the event needs to be re-sent when the
         * widget is resized.
         */
        return escalator.addRowVisibilityChangeHandler(handler);
    }

    /**
     * Scrolls to a certain row, using {@link ScrollDestination#ANY}.
     * <p>
     * If the details for that row are visible, those will be taken into account
     * as well.
     * 
     * @param rowIndex
     *            zero-based index of the row to scroll to.
     * @throws IllegalArgumentException
     *             if rowIndex is below zero, or above the maximum value
     *             supported by the data source.
     */
    public void scrollToRow(int rowIndex) throws IllegalArgumentException {
        scrollToRow(rowIndex, ScrollDestination.ANY,
                GridConstants.DEFAULT_PADDING);
    }

    /**
     * Scrolls to a certain row, using user-specified scroll destination.
     * <p>
     * If the details for that row are visible, those will be taken into account
     * as well.
     * 
     * @param rowIndex
     *            zero-based index of the row to scroll to.
     * @param destination
     *            desired destination placement of scrolled-to-row. See
     *            {@link ScrollDestination} for more information.
     * @throws IllegalArgumentException
     *             if rowIndex is below zero, or above the maximum value
     *             supported by the data source.
     */
    public void scrollToRow(int rowIndex, ScrollDestination destination)
            throws IllegalArgumentException {
        scrollToRow(rowIndex, destination,
                destination == ScrollDestination.MIDDLE ? 0
                        : GridConstants.DEFAULT_PADDING);
    }

    /**
     * Scrolls to a certain row using only user-specified parameters.
     * <p>
     * If the details for that row are visible, those will be taken into account
     * as well.
     * 
     * @param rowIndex
     *            zero-based index of the row to scroll to.
     * @param destination
     *            desired destination placement of scrolled-to-row. See
     *            {@link ScrollDestination} for more information.
     * @param paddingPx
     *            number of pixels to overscroll. Behavior depends on
     *            destination.
     * @throws IllegalArgumentException
     *             if {@code destination} is {@link ScrollDestination#MIDDLE}
     *             and padding is nonzero, because having a padding on a
     *             centered row is undefined behavior, or if rowIndex is below
     *             zero or above the row count of the data source.
     */
    private void scrollToRow(int rowIndex, ScrollDestination destination,
            int paddingPx) throws IllegalArgumentException {
        int maxsize = escalator.getBody().getRowCount() - 1;

        if (rowIndex < 0) {
            throw new IllegalArgumentException("Row index (" + rowIndex
                    + ") is below zero!");
        }

        if (rowIndex > maxsize) {
            throw new IllegalArgumentException("Row index (" + rowIndex
                    + ") is above maximum (" + maxsize + ")!");
        }

        escalator.scrollToRowAndSpacer(rowIndex, destination, paddingPx);
    }

    /**
     * Scrolls to the beginning of the very first row.
     */
    public void scrollToStart() {
        scrollToRow(0, ScrollDestination.START);
    }

    /**
     * Scrolls to the end of the very last row.
     */
    public void scrollToEnd() {
        scrollToRow(escalator.getBody().getRowCount() - 1,
                ScrollDestination.END);
    }

    /**
     * Sets the vertical scroll offset.
     * 
     * @param px
     *            the number of pixels this grid should be scrolled down
     */
    public void setScrollTop(double px) {
        escalator.setScrollTop(px);
    }

    /**
     * Gets the vertical scroll offset
     * 
     * @return the number of pixels this grid is scrolled down
     */
    public double getScrollTop() {
        return escalator.getScrollTop();
    }

    /**
     * Sets the horizontal scroll offset
     * 
     * @since 7.5.0
     * @param px
     *            the number of pixels this grid should be scrolled right
     */
    public void setScrollLeft(double px) {
        escalator.setScrollLeft(px);
    }

    /**
     * Gets the horizontal scroll offset
     * 
     * @return the number of pixels this grid is scrolled to the right
     */
    public double getScrollLeft() {
        return escalator.getScrollLeft();
    }

    /**
     * Returns the height of the scrollable area in pixels.
     * 
     * @since 7.5.0
     * @return the height of the scrollable area in pixels
     */
    public double getScrollHeight() {
        return escalator.getScrollHeight();
    }

    /**
     * Returns the width of the scrollable area in pixels.
     * 
     * @since 7.5.0
     * @return the width of the scrollable area in pixels.
     */
    public double getScrollWidth() {
        return escalator.getScrollWidth();
    }

    private static final Logger getLogger() {
        return Logger.getLogger(Grid.class.getName());
    }

    /**
     * Sets the number of rows that should be visible in Grid's body, while
     * {@link #getHeightMode()} is {@link HeightMode#ROW}.
     * <p>
     * If Grid is currently not in {@link HeightMode#ROW}, the given value is
     * remembered, and applied once the mode is applied.
     * 
     * @param rows
     *            The height in terms of number of rows displayed in Grid's
     *            body. If Grid doesn't contain enough rows, white space is
     *            displayed instead.
     * @throws IllegalArgumentException
     *             if {@code rows} is zero or less
     * @throws IllegalArgumentException
     *             if {@code rows} is {@link Double#isInifinite(double)
     *             infinite}
     * @throws IllegalArgumentException
     *             if {@code rows} is {@link Double#isNaN(double) NaN}
     * 
     * @see #setHeightMode(HeightMode)
     */
    public void setHeightByRows(double rows) throws IllegalArgumentException {
        escalator.setHeightByRows(rows);
    }

    /**
     * Gets the amount of rows in Grid's body that are shown, while
     * {@link #getHeightMode()} is {@link HeightMode#ROW}.
     * <p>
     * By default, it is {@value Escalator#DEFAULT_HEIGHT_BY_ROWS}.
     * 
     * @return the amount of rows that should be shown in Grid's body, while in
     *         {@link HeightMode#ROW}.
     * @see #setHeightByRows(double)
     */
    public double getHeightByRows() {
        return escalator.getHeightByRows();
    }

    /**
     * Defines the mode in which the Grid widget's height is calculated.
     * <p>
     * If {@link HeightMode#CSS} is given, Grid will respect the values given
     * via {@link #setHeight(String)}, and behave as a traditional Widget.
     * <p>
     * If {@link HeightMode#ROW} is given, Grid will make sure that the body
     * will display as many rows as {@link #getHeightByRows()} defines.
     * <em>Note:</em> If headers/footers are inserted or removed, the widget
     * will resize itself to still display the required amount of rows in its
     * body. It also takes the horizontal scrollbar into account.
     * 
     * @param heightMode
     *            the mode in to which Grid should be set
     */
    public void setHeightMode(HeightMode heightMode) {
        /*
         * This method is a workaround for the fact that Vaadin re-applies
         * widget dimensions (height/width) on each state change event. The
         * original design was to have setHeight an setHeightByRow be equals,
         * and whichever was called the latest was considered in effect.
         * 
         * But, because of Vaadin always calling setHeight on the widget, this
         * approach doesn't work.
         */

        escalator.setHeightMode(heightMode);
    }

    /**
     * Returns the current {@link HeightMode} the Grid is in.
     * <p>
     * Defaults to {@link HeightMode#CSS}.
     * 
     * @return the current HeightMode
     */
    public HeightMode getHeightMode() {
        return escalator.getHeightMode();
    }

    private Set<String> getConsumedEventsForRenderer(Renderer<?> renderer) {
        Set<String> events = new HashSet<String>();
        if (renderer instanceof ComplexRenderer) {
            Collection<String> consumedEvents = ((ComplexRenderer<?>) renderer)
                    .getConsumedEvents();
            if (consumedEvents != null) {
                events.addAll(consumedEvents);
            }
        }
        return events;
    }

    @Override
    public void onBrowserEvent(Event event) {
        if (!isEnabled()) {
            return;
        }

        String eventType = event.getType();

        if (eventType.equals(BrowserEvents.FOCUS)
                || eventType.equals(BrowserEvents.BLUR)) {
            super.onBrowserEvent(event);
            return;
        }

        EventTarget target = event.getEventTarget();

        if (!Element.is(target) || isOrContainsInSpacer(Element.as(target))) {
            return;
        }

        Element e = Element.as(target);
        RowContainer container = escalator.findRowContainer(e);
        Cell cell;

        if (container == null) {
            if (eventType.equals(BrowserEvents.KEYDOWN)
                    || eventType.equals(BrowserEvents.KEYUP)
                    || eventType.equals(BrowserEvents.KEYPRESS)) {
                cell = cellFocusHandler.getFocusedCell();
                container = cellFocusHandler.containerWithFocus;
            } else {
                // Click in a location that does not contain cells.
                return;
            }
        } else {
            cell = container.getCell(e);
            if (eventType.equals(BrowserEvents.MOUSEDOWN)) {
                cellOnPrevMouseDown = cell;
            } else if (cell == null && eventType.equals(BrowserEvents.CLICK)) {
                /*
                 * Chrome has an interesting idea on click targets (see
                 * cellOnPrevMouseDown javadoc). Firefox, on the other hand, has
                 * the mousedown target as the click target.
                 */
                cell = cellOnPrevMouseDown;
            }
        }

        assert cell != null : "received " + eventType
                + "-event with a null cell target";
        eventCell.set(cell, getSectionFromContainer(container));

        // Editor can steal focus from Grid and is still handled
        if (handleEditorEvent(event, container)) {
            return;
        }

        // Fire GridKeyEvents and GridClickEvents. Pass the event to escalator.
        super.onBrowserEvent(event);

        if (!isElementInChildWidget(e)) {

            if (handleHeaderCellDragStartEvent(event, container)) {
                return;
            }

            // Sorting through header Click / KeyUp
            if (handleHeaderDefaultRowEvent(event, container)) {
                return;
            }

            if (handleRendererEvent(event, container)) {
                return;
            }

            if (handleCellFocusEvent(event, container)) {
                return;
            }
        }
    }

    private Section getSectionFromContainer(RowContainer container) {
        assert container != null : "RowContainer should not be null";

        if (container == escalator.getBody()) {
            return Section.BODY;
        } else if (container == escalator.getFooter()) {
            return Section.FOOTER;
        } else if (container == escalator.getHeader()) {
            return Section.HEADER;
        }
        assert false : "RowContainer was not header, footer or body.";
        return null;
    }

    private boolean isOrContainsInSpacer(Node node) {
        Node n = node;
        while (n != null && n != getElement()) {
            boolean isElement = Element.is(n);
            if (isElement) {
                String className = Element.as(n).getClassName();
                if (className.contains(getStylePrimaryName() + "-spacer")) {
                    return true;
                }
            }
            n = n.getParentNode();
        }
        return false;
    }

    private boolean isElementInChildWidget(Element e) {
        Widget w = WidgetUtil.findWidget(e, null);

        if (w == this) {
            return false;
        }

        /*
         * If e is directly inside this grid, but the grid is wrapped in a
         * Composite, findWidget is not going to find this, only the wrapper.
         * Thus we need to check its parents to see if we encounter this; if we
         * don't, the found widget is actually a parent of this, so we should
         * return false.
         */
        while (w != null && w != this) {
            w = w.getParent();
        }
        return w != null;
    }

    private boolean handleEditorEvent(Event event, RowContainer container) {
        final int type = event.getTypeInt();
        final int key = event.getKeyCode();
        final boolean editorIsActive = editor.getState() != Editor.State.INACTIVE;

        double now = Duration.currentTimeMillis();
        int currentX = WidgetUtil.getTouchOrMouseClientX(event);
        int currentY = WidgetUtil.getTouchOrMouseClientY(event);

        final boolean validTouchOpenEvent = type == Event.ONTOUCHEND
                && now - lastTouchEventTime < 500
                && lastTouchEventRow == eventCell.getRowIndex()
                && Math.abs(lastTouchEventX - currentX) < 20
                && Math.abs(lastTouchEventY - currentY) < 20;

        final boolean openEvent = eventCell.isBody()
                && (type == Event.ONDBLCLICK
                        || (type == Event.ONKEYDOWN && key == Editor.KEYCODE_SHOW) || validTouchOpenEvent);

        if (type == Event.ONTOUCHSTART) {
            lastTouchEventX = currentX;
            lastTouchEventY = currentY;
        }

        if (type == Event.ONTOUCHEND) {
            lastTouchEventTime = now;
            lastTouchEventRow = eventCell.getRowIndex();
        }

        // TODO: Move on touch events
        final boolean moveEvent = eventCell.isBody() && type == Event.ONCLICK;

        final boolean closeEvent = type == Event.ONKEYDOWN
                && key == Editor.KEYCODE_HIDE;

        if (!editorIsActive && editor.isEnabled() && openEvent) {
            editor.editRow(eventCell.getRowIndex(),
                    eventCell.getColumnIndexDOM());
            fireEvent(new EditorOpenEvent(eventCell));
            event.preventDefault();

            return true;

        } else if (editorIsActive && moveEvent) {
            cellFocusHandler.setCellFocus(eventCell);

            editor.editRow(eventCell.getRowIndex(),
                    eventCell.getColumnIndexDOM());

            fireEvent(new EditorMoveEvent(eventCell));

            return true;

        } else if (editorIsActive && closeEvent) {
            editor.cancel();
            FocusUtil.setFocus(this, true);

            return true;
        }

        return editorIsActive;
    }

    private boolean handleRendererEvent(Event event, RowContainer container) {

        if (container == escalator.getBody()) {
            Column<?, T> gridColumn = eventCell.getColumn();
            boolean enterKey = event.getType().equals(BrowserEvents.KEYDOWN)
                    && event.getKeyCode() == KeyCodes.KEY_ENTER;
            boolean doubleClick = event.getType()
                    .equals(BrowserEvents.DBLCLICK);

            if (gridColumn.getRenderer() instanceof ComplexRenderer) {
                ComplexRenderer<?> cplxRenderer = (ComplexRenderer<?>) gridColumn
                        .getRenderer();
                if (cplxRenderer.getConsumedEvents().contains(event.getType())) {
                    if (cplxRenderer.onBrowserEvent(eventCell, event)) {
                        return true;
                    }
                }

                // Calls onActivate if KeyDown and Enter or double click
                if ((enterKey || doubleClick)
                        && cplxRenderer.onActivate(eventCell)) {
                    return true;
                }
            }
        }
        return false;
    }

    private boolean handleCellFocusEvent(Event event, RowContainer container) {
        Collection<String> navigation = cellFocusHandler.getNavigationEvents();
        if (navigation.contains(event.getType())) {
            cellFocusHandler.handleNavigationEvent(event, eventCell);
        }
        return false;
    }

    private boolean handleHeaderCellDragStartEvent(Event event,
            RowContainer container) {
        if (!isColumnReorderingAllowed()) {
            return false;
        }
        if (container != escalator.getHeader()) {
            return false;
        }
        if (eventCell.getColumnIndex() < escalator.getColumnConfiguration()
                .getFrozenColumnCount()) {
            return false;
        }

        if (event.getTypeInt() == Event.ONMOUSEDOWN
                && event.getButton() == NativeEvent.BUTTON_LEFT
                || event.getTypeInt() == Event.ONTOUCHSTART) {
            dndHandler.onDragStartOnDraggableElement(event,
                    headerCellDndCallback);
            event.preventDefault();
            event.stopPropagation();
            return true;
        }
        return false;
    }

    private Point rowEventTouchStartingPoint;
    private CellStyleGenerator<T> cellStyleGenerator;
    private RowStyleGenerator<T> rowStyleGenerator;
    private RowReference<T> rowReference = new RowReference<T>(this);
    private CellReference<T> cellReference = new CellReference<T>(rowReference);
    private RendererCellReference rendererCellReference = new RendererCellReference(
            (RowReference<Object>) rowReference);

    private boolean handleHeaderDefaultRowEvent(Event event,
            RowContainer container) {
        if (container != escalator.getHeader()) {
            return false;
        }
        if (!getHeader().getRow(eventCell.getRowIndex()).isDefault()) {
            return false;
        }
        if (!eventCell.getColumn().isSortable()) {
            // Only handle sorting events if the column is sortable
            return false;
        }

        if (BrowserEvents.MOUSEDOWN.equals(event.getType())
                && event.getShiftKey()) {
            // Don't select text when shift clicking on a header.
            event.preventDefault();
        }

        if (BrowserEvents.TOUCHSTART.equals(event.getType())) {
            if (event.getTouches().length() > 1) {
                return false;
            }

            event.preventDefault();

            Touch touch = event.getChangedTouches().get(0);
            rowEventTouchStartingPoint = new Point(touch.getClientX(),
                    touch.getClientY());

            sorter.sortAfterDelay(GridConstants.LONG_TAP_DELAY, true);

            return true;

        } else if (BrowserEvents.TOUCHMOVE.equals(event.getType())) {
            if (event.getTouches().length() > 1) {
                return false;
            }

            event.preventDefault();

            Touch touch = event.getChangedTouches().get(0);
            double diffX = Math.abs(touch.getClientX()
                    - rowEventTouchStartingPoint.getX());
            double diffY = Math.abs(touch.getClientY()
                    - rowEventTouchStartingPoint.getY());

            // Cancel long tap if finger strays too far from
            // starting point
            if (diffX > GridConstants.LONG_TAP_THRESHOLD
                    || diffY > GridConstants.LONG_TAP_THRESHOLD) {
                sorter.cancelDelayedSort();
            }

            return true;

        } else if (BrowserEvents.TOUCHEND.equals(event.getType())) {
            if (event.getTouches().length() > 1) {
                return false;
            }

            if (sorter.isDelayedSortScheduled()) {
                // Not a long tap yet, perform single sort
                sorter.cancelDelayedSort();
                sorter.sort(eventCell.getColumn(), false);
            }

            return true;

        } else if (BrowserEvents.TOUCHCANCEL.equals(event.getType())) {
            if (event.getTouches().length() > 1) {
                return false;
            }

            sorter.cancelDelayedSort();

            return true;

        } else if (BrowserEvents.CLICK.equals(event.getType())) {

            sorter.sort(eventCell.getColumn(), event.getShiftKey());

            // Click events should go onward to cell focus logic
            return false;
        } else {
            return false;
        }
    }

    @Override
    @SuppressWarnings("deprecation")
    public com.google.gwt.user.client.Element getSubPartElement(String subPart) {

        /*
         * handles details[] (translated to spacer[] for Escalator), cell[],
         * header[] and footer[]
         */
        Element escalatorElement = escalator.getSubPartElement(subPart
                .replaceFirst("^details\\[", "spacer["));

        if (escalatorElement != null) {
            return DOM.asOld(escalatorElement);
        }

        SubPartArguments args = SubPartArguments.create(subPart);

        Element editor = getSubPartElementEditor(args);
        if (editor != null) {
            return DOM.asOld(editor);
        }

        return null;
    }

    private Element getSubPartElementEditor(SubPartArguments args) {

        if (!args.getType().equalsIgnoreCase("editor")
                || editor.getState() != State.ACTIVE) {
            return null;
        }

        if (args.getIndicesLength() == 0) {
            return editor.editorOverlay;
        } else if (args.getIndicesLength() == 1
                && args.getIndex(0) < columns.size()) {
            escalator
                    .scrollToColumn(args.getIndex(0), ScrollDestination.ANY, 0);
            return editor.getWidget(columns.get(args.getIndex(0))).getElement();
        }

        return null;
    }

    @Override
    @SuppressWarnings("deprecation")
    public String getSubPartName(com.google.gwt.user.client.Element subElement) {

        String escalatorStructureName = escalator.getSubPartName(subElement);
        if (escalatorStructureName != null) {
            return escalatorStructureName.replaceFirst("^spacer", "details");
        }

        String editorName = getSubPartNameEditor(subElement);
        if (editorName != null) {
            return editorName;
        }

        return null;
    }

    private String getSubPartNameEditor(Element subElement) {

        if (editor.getState() != State.ACTIVE
                || !editor.editorOverlay.isOrHasChild(subElement)) {
            return null;
        }

        int i = 0;
        for (Column<?, T> column : columns) {
            if (editor.getWidget(column).getElement().isOrHasChild(subElement)) {
                return "editor[" + i + "]";
            }
            ++i;
        }

        return "editor";
    }

    private void setSelectColumnRenderer(
            final Renderer<Boolean> selectColumnRenderer) {
        if (this.selectColumnRenderer == selectColumnRenderer) {
            return;
        }

        if (this.selectColumnRenderer != null) {
            if (this.selectColumnRenderer instanceof ComplexRenderer) {
                // End of Life for the old selection column renderer.
                ((ComplexRenderer<?>) this.selectColumnRenderer).destroy();
            }

            // Clear field so frozen column logic in the remove method knows
            // what to do
            Column<?, T> colToRemove = selectionColumn;
            selectionColumn = null;
            removeColumnSkipSelectionColumnCheck(colToRemove);
            cellFocusHandler.offsetRangeBy(-1);
        }

        this.selectColumnRenderer = selectColumnRenderer;

        if (selectColumnRenderer != null) {
            cellFocusHandler.offsetRangeBy(1);
            selectionColumn = new SelectionColumn(selectColumnRenderer);

            addColumnSkipSelectionColumnCheck(selectionColumn, 0);
            selectionColumn.initDone();
        } else {
            selectionColumn = null;
            refreshBody();
        }

        updateFrozenColumns();
    }

    /**
     * Sets the current selection model.
     * <p>
     * This function will call {@link SelectionModel#setGrid(Grid)}.
     * 
     * @param selectionModel
     *            a selection model implementation.
     * @throws IllegalArgumentException
     *             if selection model argument is null
     */
    public void setSelectionModel(SelectionModel<T> selectionModel) {

        if (selectionModel == null) {
            throw new IllegalArgumentException("Selection model can't be null");
        }

        if (this.selectionModel != null) {
            // Detach selection model from Grid.
            this.selectionModel.setGrid(null);
        }

        this.selectionModel = selectionModel;
        selectionModel.setGrid(this);
        setSelectColumnRenderer(this.selectionModel
                .getSelectionColumnRenderer());
    }

    /**
     * Gets a reference to the current selection model.
     * 
     * @return the currently used SelectionModel instance.
     */
    public SelectionModel<T> getSelectionModel() {
        return selectionModel;
    }

    /**
     * Sets current selection mode.
     * <p>
     * This is a shorthand method for {@link Grid#setSelectionModel}.
     * 
     * @param mode
     *            a selection mode value
     * @see {@link SelectionMode}.
     */
    public void setSelectionMode(SelectionMode mode) {
        SelectionModel<T> model = mode.createModel();
        setSelectionModel(model);
    }

    /**
     * Test if a row is selected.
     * 
     * @param row
     *            a row object
     * @return true, if the current selection model considers the provided row
     *         object selected.
     */
    public boolean isSelected(T row) {
        return selectionModel.isSelected(row);
    }

    /**
     * Select a row using the current selection model.
     * <p>
     * Only selection models implementing {@link SelectionModel.Single} and
     * {@link SelectionModel.Multi} are supported; for anything else, an
     * exception will be thrown.
     * 
     * @param row
     *            a row object
     * @return <code>true</code> iff the current selection changed
     * @throws IllegalStateException
     *             if the current selection model is not an instance of
     *             {@link SelectionModel.Single} or {@link SelectionModel.Multi}
     */
    @SuppressWarnings("unchecked")
    public boolean select(T row) {
        if (selectionModel instanceof SelectionModel.Single<?>) {
            return ((SelectionModel.Single<T>) selectionModel).select(row);
        } else if (selectionModel instanceof SelectionModel.Multi<?>) {
            return ((SelectionModel.Multi<T>) selectionModel).select(row);
        } else {
            throw new IllegalStateException("Unsupported selection model");
        }
    }

    /**
     * Deselect a row using the current selection model.
     * <p>
     * Only selection models implementing {@link SelectionModel.Single} and
     * {@link SelectionModel.Multi} are supported; for anything else, an
     * exception will be thrown.
     * 
     * @param row
     *            a row object
     * @return <code>true</code> iff the current selection changed
     * @throws IllegalStateException
     *             if the current selection model is not an instance of
     *             {@link SelectionModel.Single} or {@link SelectionModel.Multi}
     */
    @SuppressWarnings("unchecked")
    public boolean deselect(T row) {
        if (selectionModel instanceof SelectionModel.Single<?>) {
            return ((SelectionModel.Single<T>) selectionModel).deselect(row);
        } else if (selectionModel instanceof SelectionModel.Multi<?>) {
            return ((SelectionModel.Multi<T>) selectionModel).deselect(row);
        } else {
            throw new IllegalStateException("Unsupported selection model");
        }
    }

    /**
     * Gets last selected row from the current SelectionModel.
     * <p>
     * Only selection models implementing {@link SelectionModel.Single} are
     * valid for this method; for anything else, use the
     * {@link Grid#getSelectedRows()} method.
     * 
     * @return a selected row reference, or null, if no row is selected
     * @throws IllegalStateException
     *             if the current selection model is not an instance of
     *             {@link SelectionModel.Single}
     */
    public T getSelectedRow() {
        if (selectionModel instanceof SelectionModel.Single<?>) {
            return ((SelectionModel.Single<T>) selectionModel).getSelectedRow();
        } else {
            throw new IllegalStateException(
                    "Unsupported selection model; can not get single selected row");
        }
    }

    /**
     * Gets currently selected rows from the current selection model.
     * 
     * @return a non-null collection containing all currently selected rows.
     */
    public Collection<T> getSelectedRows() {
        return selectionModel.getSelectedRows();
    }

    @Override
    public HandlerRegistration addSelectionHandler(
            final SelectionHandler<T> handler) {
        return addHandler(handler, SelectionEvent.getType());
    }

    /**
     * Sets the current sort order using the fluid Sort API. Read the
     * documentation for {@link Sort} for more information.
     * 
     * @param s
     *            a sort instance
     */
    public void sort(Sort s) {
        setSortOrder(s.build());
    }

    /**
     * Sorts the Grid data in ascending order along one column.
     * 
     * @param column
     *            a grid column reference
     */
    public <C> void sort(Column<C, T> column) {
        sort(column, SortDirection.ASCENDING);
    }

    /**
     * Sorts the Grid data along one column.
     * 
     * @param column
     *            a grid column reference
     * @param direction
     *            a sort direction value
     */
    public <C> void sort(Column<C, T> column, SortDirection direction) {
        sort(Sort.by(column, direction));
    }

    /**
     * Sets the sort order to use. Setting this causes the Grid to re-sort
     * itself.
     * 
     * @param order
     *            a sort order list. If set to null, the sort order is cleared.
     */
    public void setSortOrder(List<SortOrder> order) {
        setSortOrder(order, false);
    }

    private void setSortOrder(List<SortOrder> order, boolean userOriginated) {
        if (order != sortOrder) {
            sortOrder.clear();
            if (order != null) {
                sortOrder.addAll(order);
            }
        }
        sort(userOriginated);
    }

    /**
     * Get a copy of the current sort order array.
     * 
     * @return a copy of the current sort order array
     */
    public List<SortOrder> getSortOrder() {
        return Collections.unmodifiableList(sortOrder);
    }

    /**
     * Finds the sorting order for this column
     */
    private SortOrder getSortOrder(Column<?, ?> column) {
        for (SortOrder order : getSortOrder()) {
            if (order.getColumn() == column) {
                return order;
            }
        }
        return null;
    }

    /**
     * Register a GWT event handler for a sorting event. This handler gets
     * called whenever this Grid needs its data source to provide data sorted in
     * a specific order.
     * 
     * @param handler
     *            a sort event handler
     * @return the registration for the event
     */
    public HandlerRegistration addSortHandler(SortHandler<T> handler) {
        return addHandler(handler, SortEvent.getType());
    }

    /**
     * Register a GWT event handler for a select all event. This handler gets
     * called whenever Grid needs all rows selected.
     * 
     * @param handler
     *            a select all event handler
     */
    public HandlerRegistration addSelectAllHandler(SelectAllHandler<T> handler) {
        return addHandler(handler, SelectAllEvent.getType());
    }

    /**
     * Register a GWT event handler for a data available event. This handler
     * gets called whenever the {@link DataSource} for this Grid has new data
     * available.
     * <p>
     * This handle will be fired with the current available data after
     * registration is done.
     * 
     * @param handler
     *            a data available event handler
     * @return the registartion for the event
     */
    public HandlerRegistration addDataAvailableHandler(
            final DataAvailableHandler handler) {
        // Deferred call to handler with current row range
        Scheduler.get().scheduleFinally(new ScheduledCommand() {
            @Override
            public void execute() {
                if (!dataIsBeingFetched) {
                    handler.onDataAvailable(new DataAvailableEvent(
                            currentDataAvailable));
                }
            }
        });
        return addHandler(handler, DataAvailableEvent.TYPE);
    }

    /**
     * Register a BodyKeyDownHandler to this Grid. The event for this handler is
     * fired when a KeyDown event occurs while cell focus is in the Body of this
     * Grid.
     * 
     * @param handler
     *            the key handler to register
     * @return the registration for the event
     */
    public HandlerRegistration addBodyKeyDownHandler(BodyKeyDownHandler handler) {
        return addHandler(handler, keyDown.getAssociatedType());
    }

    /**
     * Register a BodyKeyUpHandler to this Grid. The event for this handler is
     * fired when a KeyUp event occurs while cell focus is in the Body of this
     * Grid.
     * 
     * @param handler
     *            the key handler to register
     * @return the registration for the event
     */
    public HandlerRegistration addBodyKeyUpHandler(BodyKeyUpHandler handler) {
        return addHandler(handler, keyUp.getAssociatedType());
    }

    /**
     * Register a BodyKeyPressHandler to this Grid. The event for this handler
     * is fired when a KeyPress event occurs while cell focus is in the Body of
     * this Grid.
     * 
     * @param handler
     *            the key handler to register
     * @return the registration for the event
     */
    public HandlerRegistration addBodyKeyPressHandler(
            BodyKeyPressHandler handler) {
        return addHandler(handler, keyPress.getAssociatedType());
    }

    /**
     * Register a HeaderKeyDownHandler to this Grid. The event for this handler
     * is fired when a KeyDown event occurs while cell focus is in the Header of
     * this Grid.
     * 
     * @param handler
     *            the key handler to register
     * @return the registration for the event
     */
    public HandlerRegistration addHeaderKeyDownHandler(
            HeaderKeyDownHandler handler) {
        return addHandler(handler, keyDown.getAssociatedType());
    }

    /**
     * Register a HeaderKeyUpHandler to this Grid. The event for this handler is
     * fired when a KeyUp event occurs while cell focus is in the Header of this
     * Grid.
     * 
     * @param handler
     *            the key handler to register
     * @return the registration for the event
     */
    public HandlerRegistration addHeaderKeyUpHandler(HeaderKeyUpHandler handler) {
        return addHandler(handler, keyUp.getAssociatedType());
    }

    /**
     * Register a HeaderKeyPressHandler to this Grid. The event for this handler
     * is fired when a KeyPress event occurs while cell focus is in the Header
     * of this Grid.
     * 
     * @param handler
     *            the key handler to register
     * @return the registration for the event
     */
    public HandlerRegistration addHeaderKeyPressHandler(
            HeaderKeyPressHandler handler) {
        return addHandler(handler, keyPress.getAssociatedType());
    }

    /**
     * Register a FooterKeyDownHandler to this Grid. The event for this handler
     * is fired when a KeyDown event occurs while cell focus is in the Footer of
     * this Grid.
     * 
     * @param handler
     *            the key handler to register
     * @return the registration for the event
     */
    public HandlerRegistration addFooterKeyDownHandler(
            FooterKeyDownHandler handler) {
        return addHandler(handler, keyDown.getAssociatedType());
    }

    /**
     * Register a FooterKeyUpHandler to this Grid. The event for this handler is
     * fired when a KeyUp event occurs while cell focus is in the Footer of this
     * Grid.
     * 
     * @param handler
     *            the key handler to register
     * @return the registration for the event
     */
    public HandlerRegistration addFooterKeyUpHandler(FooterKeyUpHandler handler) {
        return addHandler(handler, keyUp.getAssociatedType());
    }

    /**
     * Register a FooterKeyPressHandler to this Grid. The event for this handler
     * is fired when a KeyPress event occurs while cell focus is in the Footer
     * of this Grid.
     * 
     * @param handler
     *            the key handler to register
     * @return the registration for the event
     */
    public HandlerRegistration addFooterKeyPressHandler(
            FooterKeyPressHandler handler) {
        return addHandler(handler, keyPress.getAssociatedType());
    }

    /**
     * Register a BodyClickHandler to this Grid. The event for this handler is
     * fired when a Click event occurs in the Body of this Grid.
     * 
     * @param handler
     *            the click handler to register
     * @return the registration for the event
     */
    public HandlerRegistration addBodyClickHandler(BodyClickHandler handler) {
        return addHandler(handler, clickEvent.getAssociatedType());
    }

    /**
     * Register a HeaderClickHandler to this Grid. The event for this handler is
     * fired when a Click event occurs in the Header of this Grid.
     * 
     * @param handler
     *            the click handler to register
     * @return the registration for the event
     */
    public HandlerRegistration addHeaderClickHandler(HeaderClickHandler handler) {
        return addHandler(handler, clickEvent.getAssociatedType());
    }

    /**
     * Register a FooterClickHandler to this Grid. The event for this handler is
     * fired when a Click event occurs in the Footer of this Grid.
     * 
     * @param handler
     *            the click handler to register
     * @return the registration for the event
     */
    public HandlerRegistration addFooterClickHandler(FooterClickHandler handler) {
        return addHandler(handler, clickEvent.getAssociatedType());
    }

    /**
     * Register a BodyDoubleClickHandler to this Grid. The event for this
     * handler is fired when a double click event occurs in the Body of this
     * Grid.
     * 
     * @param handler
     *            the double click handler to register
     * @return the registration for the event
     */
    public HandlerRegistration addBodyDoubleClickHandler(
            BodyDoubleClickHandler handler) {
        return addHandler(handler, doubleClickEvent.getAssociatedType());
    }

    /**
     * Register a HeaderDoubleClickHandler to this Grid. The event for this
     * handler is fired when a double click event occurs in the Header of this
     * Grid.
     * 
     * @param handler
     *            the double click handler to register
     * @return the registration for the event
     */
    public HandlerRegistration addHeaderDoubleClickHandler(
            HeaderDoubleClickHandler handler) {
        return addHandler(handler, doubleClickEvent.getAssociatedType());
    }

    /**
     * Register a FooterDoubleClickHandler to this Grid. The event for this
     * handler is fired when a double click event occurs in the Footer of this
     * Grid.
     * 
     * @param handler
     *            the double click handler to register
     * @return the registration for the event
     */
    public HandlerRegistration addFooterDoubleClickHandler(
            FooterDoubleClickHandler handler) {
        return addHandler(handler, doubleClickEvent.getAssociatedType());
    }

    /**
     * Register a column reorder handler to this Grid. The event for this
     * handler is fired when the Grid's columns are reordered.
     * 
     * @since 7.5.0
     * @param handler
     *            the handler for the event
     * @return the registration for the event
     */
    public HandlerRegistration addColumnReorderHandler(
            ColumnReorderHandler<T> handler) {
        return addHandler(handler, ColumnReorderEvent.getType());
    }

    /**
     * Register a column visibility change handler to this Grid. The event for
     * this handler is fired when the Grid's columns change visibility.
     * 
     * @since 7.5.0
     * @param handler
     *            the handler for the event
     * @return the registration for the event
     */
    public HandlerRegistration addColumnVisibilityChangeHandler(
            ColumnVisibilityChangeHandler<T> handler) {
        return addHandler(handler, ColumnVisibilityChangeEvent.getType());
    }

    /**
     * Apply sorting to data source.
     */
    private void sort(boolean userOriginated) {
        refreshHeader();
        fireEvent(new SortEvent<T>(this,
                Collections.unmodifiableList(sortOrder), userOriginated));
    }

    private int getLastVisibleRowIndex() {
        int lastRowIndex = escalator.getVisibleRowRange().getEnd();
        int footerTop = escalator.getFooter().getElement().getAbsoluteTop();
        Element lastRow;

        do {
            lastRow = escalator.getBody().getRowElement(--lastRowIndex);
        } while (lastRow.getAbsoluteTop() > footerTop);

        return lastRowIndex;
    }

    private int getFirstVisibleRowIndex() {
        int firstRowIndex = escalator.getVisibleRowRange().getStart();
        int headerBottom = escalator.getHeader().getElement()
                .getAbsoluteBottom();
        Element firstRow = escalator.getBody().getRowElement(firstRowIndex);

        while (firstRow.getAbsoluteBottom() < headerBottom) {
            firstRow = escalator.getBody().getRowElement(++firstRowIndex);
        }

        return firstRowIndex;
    }

    /**
     * Adds a scroll handler to this grid
     * 
     * @param handler
     *            the scroll handler to add
     * @return a handler registration for the registered scroll handler
     */
    public HandlerRegistration addScrollHandler(ScrollHandler handler) {
        return addHandler(handler, ScrollEvent.TYPE);
    }

    @Override
    public boolean isWorkPending() {
        return escalator.isWorkPending() || dataIsBeingFetched
                || autoColumnWidthsRecalculator.isScheduled();
    }

    /**
     * Returns whether columns can be reordered with drag and drop.
     * 
     * @since 7.5.0
     * @return <code>true</code> if columns can be reordered, false otherwise
     */
    public boolean isColumnReorderingAllowed() {
        return columnReorderingAllowed;
    }

    /**
     * Sets whether column reordering with drag and drop is allowed or not.
     * 
     * @since 7.5.0
     * @param columnReorderingAllowed
     *            specifies whether column reordering is allowed
     */
    public void setColumnReorderingAllowed(boolean columnReorderingAllowed) {
        this.columnReorderingAllowed = columnReorderingAllowed;
    }

    /**
     * Sets a new column order for the grid. All columns which are not ordered
     * here will remain in the order they were before as the last columns of
     * grid.
     * 
     * @param orderedColumns
     *            array of columns in wanted order
     */
    public void setColumnOrder(Column<?, T>... orderedColumns) {
        ColumnConfiguration conf = getEscalator().getColumnConfiguration();

        // Trigger ComplexRenderer.destroy for old content
        conf.removeColumns(0, conf.getColumnCount());

        List<Column<?, T>> newOrder = new ArrayList<Column<?, T>>();
        if (selectionColumn != null) {
            newOrder.add(selectionColumn);
        }

        int i = 0;
        for (Column<?, T> column : orderedColumns) {
            if (columns.contains(column)) {
                newOrder.add(column);
                ++i;
            } else {
                throw new IllegalArgumentException("Given column at index " + i
                        + " does not exist in Grid");
            }
        }

        if (columns.size() != newOrder.size()) {
            columns.removeAll(newOrder);
            newOrder.addAll(columns);
        }
        columns = newOrder;

        List<Column<?, T>> visibleColumns = getVisibleColumns();

        // Do ComplexRenderer.init and render new content
        conf.insertColumns(0, visibleColumns.size());

        // Number of frozen columns should be kept same #16901
        updateFrozenColumns();

        // Update column widths.
        for (Column<?, T> column : columns) {
            column.reapplyWidth();
        }

        // Recalculate all the colspans
        for (HeaderRow row : header.getRows()) {
            row.calculateColspans();
        }
        for (FooterRow row : footer.getRows()) {
            row.calculateColspans();
        }

        columnHider.updateTogglesOrder();

        fireEvent(new ColumnReorderEvent<T>());
    }

    /**
     * Sets the style generator that is used for generating styles for cells
     * 
     * @param cellStyleGenerator
     *            the cell style generator to set, or <code>null</code> to
     *            remove a previously set generator
     */
    public void setCellStyleGenerator(CellStyleGenerator<T> cellStyleGenerator) {
        this.cellStyleGenerator = cellStyleGenerator;
        refreshBody();
    }

    /**
     * Gets the style generator that is used for generating styles for cells
     * 
     * @return the cell style generator, or <code>null</code> if no generator is
     *         set
     */
    public CellStyleGenerator<T> getCellStyleGenerator() {
        return cellStyleGenerator;
    }

    /**
     * Sets the style generator that is used for generating styles for rows
     * 
     * @param rowStyleGenerator
     *            the row style generator to set, or <code>null</code> to remove
     *            a previously set generator
     */
    public void setRowStyleGenerator(RowStyleGenerator<T> rowStyleGenerator) {
        this.rowStyleGenerator = rowStyleGenerator;
        refreshBody();
    }

    /**
     * Gets the style generator that is used for generating styles for rows
     * 
     * @return the row style generator, or <code>null</code> if no generator is
     *         set
     */
    public RowStyleGenerator<T> getRowStyleGenerator() {
        return rowStyleGenerator;
    }

    private static void setCustomStyleName(Element element, String styleName) {
        assert element != null;

        String oldStyleName = element
                .getPropertyString(CUSTOM_STYLE_PROPERTY_NAME);

        if (!SharedUtil.equals(oldStyleName, styleName)) {
            if (oldStyleName != null) {
                element.removeClassName(oldStyleName);
            }
            if (styleName != null) {
                element.addClassName(styleName);
            }
            element.setPropertyString(CUSTOM_STYLE_PROPERTY_NAME, styleName);
        }

    }

    /**
     * Opens the editor over the row with the given index.
     * 
     * @param rowIndex
     *            the index of the row to be edited
     * 
     * @throws IllegalStateException
     *             if the editor is not enabled
     * @throws IllegalStateException
     *             if the editor is already in edit mode
     */
    public void editRow(int rowIndex) {
        editor.editRow(rowIndex);
    }

    /**
     * Returns whether the editor is currently open on some row.
     * 
     * @return {@code true} if the editor is active, {@code false} otherwise.
     */
    public boolean isEditorActive() {
        return editor.getState() != State.INACTIVE;
    }

    /**
     * Saves any unsaved changes in the editor to the data source.
     * 
     * @throws IllegalStateException
     *             if the editor is not enabled
     * @throws IllegalStateException
     *             if the editor is not in edit mode
     */
    public void saveEditor() {
        editor.save();
    }

    /**
     * Cancels the currently active edit and hides the editor. Any changes that
     * are not {@link #saveEditor() saved} are lost.
     * 
     * @throws IllegalStateException
     *             if the editor is not enabled
     * @throws IllegalStateException
     *             if the editor is not in edit mode
     */
    public void cancelEditor() {
        editor.cancel();
    }

    /**
     * Returns the handler responsible for binding data and editor widgets to
     * the editor.
     * 
     * @return the editor handler or null if not set
     */
    public EditorHandler<T> getEditorHandler() {
        return editor.getHandler();
    }

    /**
     * Sets the handler responsible for binding data and editor widgets to the
     * editor.
     * 
     * @param rowHandler
     *            the new editor handler
     * 
     * @throws IllegalStateException
     *             if the editor is currently in edit mode
     */
    public void setEditorHandler(EditorHandler<T> handler) {
        editor.setHandler(handler);
    }

    /**
     * Returns the enabled state of the editor.
     * 
     * @return true if editing is enabled, false otherwise
     */
    public boolean isEditorEnabled() {
        return editor.isEnabled();
    }

    /**
     * Sets the enabled state of the editor.
     * 
     * @param enabled
     *            true to enable editing, false to disable
     * 
     * @throws IllegalStateException
     *             if in edit mode and trying to disable
     * @throws IllegalStateException
     *             if the editor handler is not set
     */
    public void setEditorEnabled(boolean enabled) {
        editor.setEnabled(enabled);
    }

    /**
     * Returns the editor widget associated with the given column. If the editor
     * is not active, returns null.
     * 
     * @param column
     *            the column
     * @return the widget if the editor is open, null otherwise
     */
    public Widget getEditorWidget(Column<?, T> column) {
        return editor.getWidget(column);
    }

    /**
     * Sets the caption on the save button in the Grid editor.
     * 
     * @param saveCaption
     *            the caption to set
     * @throws IllegalArgumentException
     *             if {@code saveCaption} is {@code null}
     */
    public void setEditorSaveCaption(String saveCaption)
            throws IllegalArgumentException {
        editor.setSaveCaption(saveCaption);
    }

    /**
     * Gets the current caption on the save button in the Grid editor.
     * 
     * @return the current caption on the save button
     */
    public String getEditorSaveCaption() {
        return editor.getSaveCaption();
    }

    /**
     * Sets the caption on the cancel button in the Grid editor.
     * 
     * @param cancelCaption
     *            the caption to set
     * @throws IllegalArgumentException
     *             if {@code cancelCaption} is {@code null}
     */
    public void setEditorCancelCaption(String cancelCaption)
            throws IllegalArgumentException {
        editor.setCancelCaption(cancelCaption);
    }

    /**
     * Gets the caption on the cancel button in the Grid editor.
     * 
     * @return the current caption on the cancel button
     */
    public String getEditorCancelCaption() {
        return editor.getCancelCaption();
    }

    @Override
    protected void onAttach() {
        super.onAttach();

        if (getEscalator().getBody().getRowCount() == 0 && dataSource != null) {
            setEscalatorSizeFromDataSource();
        }
    }

    @Override
    public void onResize() {
        super.onResize();
        /*
         * Delay calculation to be deferred so Escalator can do it's magic.
         */
        Scheduler.get().scheduleDeferred(new ScheduledCommand() {

            @Override
            public void execute() {
<<<<<<< HEAD
                recalculateColumnWidths();
                // Vertical resizing could make editor positioning invalid so it
                // needs to be recalculated on resize
                if (isEditorActive()) {
                    editor.updateVerticalScrollPosition();
=======
                if (escalator.getInnerWidth() != autoColumnWidthsRecalculator.lastCalculatedInnerWidth) {
                    recalculateColumnWidths();
>>>>>>> c95698a5
                }
            }
        });
    }

    /**
     * Grid does not support adding Widgets this way.
     * <p>
     * This method is implemented only because removing widgets from Grid (added
     * via e.g. {@link Renderer}s) requires the {@link HasWidgets} interface.
     * 
     * @param w
     *            irrelevant
     * @throws UnsupportedOperationException
     *             always
     */
    @Override
    @Deprecated
    public void add(Widget w) {
        throw new UnsupportedOperationException(
                "Cannot add widgets to Grid with this method");
    }

    /**
     * Grid does not support clearing Widgets this way.
     * <p>
     * This method is implemented only because removing widgets from Grid (added
     * via e.g. {@link Renderer}s) requires the {@link HasWidgets} interface.
     * 
     * @throws UnsupportedOperationException
     *             always
     */
    @Override
    @Deprecated
    public void clear() {
        throw new UnsupportedOperationException(
                "Cannot clear widgets from Grid this way");
    }

    /**
     * Grid does not support iterating through Widgets this way.
     * <p>
     * This method is implemented only because removing widgets from Grid (added
     * via e.g. {@link Renderer}s) requires the {@link HasWidgets} interface.
     * 
     * @return never
     * @throws UnsupportedOperationException
     *             always
     */
    @Override
    @Deprecated
    public Iterator<Widget> iterator() {
        throw new UnsupportedOperationException(
                "Cannot iterate through widgets in Grid this way");
    }

    /**
     * Grid does not support removing Widgets this way.
     * <p>
     * This method is implemented only because removing widgets from Grid (added
     * via e.g. {@link Renderer}s) requires the {@link HasWidgets} interface.
     * 
     * @return always <code>false</code>
     */
    @Override
    @Deprecated
    public boolean remove(Widget w) {
        /*
         * This is the method that is the sole reason to have Grid implement
         * HasWidget - when Vaadin removes a Component from the hierarchy, the
         * corresponding Widget will call removeFromParent() on itself. GWT will
         * check there that its parent (i.e. Grid) implements HasWidgets, and
         * will call this remove(Widget) method.
         * 
         * tl;dr: all this song and dance to make sure GWT's sanity checks
         * aren't triggered, even though they effectively do nothing interesting
         * from Grid's perspective.
         */
        return false;
    }

    /**
     * Accesses the package private method Widget#setParent()
     * 
     * @param widget
     *            The widget to access
     * @param parent
     *            The parent to set
     */
    private static native final void setParent(Widget widget, Grid<?> parent)
    /*-{
        widget.@com.google.gwt.user.client.ui.Widget::setParent(Lcom/google/gwt/user/client/ui/Widget;)(parent);
    }-*/;

    private static native final void onAttach(Widget widget)
    /*-{
        widget.@Widget::onAttach()();
    }-*/;

    private static native final void onDetach(Widget widget)
    /*-{
        widget.@Widget::onDetach()();
    }-*/;

    @Override
    protected void doAttachChildren() {
        if (getSidebar().getParent() == this) {
            onAttach(getSidebar());
        }
    }

    @Override
    protected void doDetachChildren() {
        if (getSidebar().getParent() == this) {
            onDetach(getSidebar());
        }
    }

    /**
     * Resets all cached pixel sizes and reads new values from the DOM. This
     * methods should be used e.g. when styles affecting the dimensions of
     * elements in this grid have been changed.
     */
    public void resetSizesFromDom() {
        getEscalator().resetSizesFromDom();
    }

    /**
     * Sets a new details generator for row details.
     * <p>
     * The currently opened row details will be re-rendered.
     * 
     * @since 7.5.0
     * @param detailsGenerator
     *            the details generator to set
     * @throws IllegalArgumentException
     *             if detailsGenerator is <code>null</code>;
     */
    public void setDetailsGenerator(DetailsGenerator detailsGenerator)
            throws IllegalArgumentException {

        if (detailsGenerator == null) {
            throw new IllegalArgumentException(
                    "Details generator may not be null");
        }

        this.detailsGenerator = detailsGenerator;

        // this will refresh all visible spacers
        escalator.getBody().setSpacerUpdater(gridSpacerUpdater);
    }

    /**
     * Gets the current details generator for row details.
     * 
     * @since 7.5.0
     * @return the detailsGenerator the current details generator
     */
    public DetailsGenerator getDetailsGenerator() {
        return detailsGenerator;
    }

    /**
     * Shows or hides the details for a specific row.
     * <p>
     * This method does nothing if trying to set show already-visible details,
     * or hide already-hidden details.
     * 
     * @since 7.5.0
     * @param rowIndex
     *            the index of the affected row
     * @param visible
     *            <code>true</code> to show the details, or <code>false</code>
     *            to hide them
     * @see #isDetailsVisible(int)
     */
    public void setDetailsVisible(int rowIndex, boolean visible) {
        Integer rowIndexInteger = Integer.valueOf(rowIndex);

        /*
         * We want to prevent opening a details row twice, so any subsequent
         * openings (or closings) of details is a NOOP.
         * 
         * When a details row is opened, it is given an arbitrary height
         * (because Escalator requires a height upon opening). Only when it's
         * opened, Escalator will ask the generator to generate a widget, which
         * we then can measure. When measured, we correct the initial height by
         * the original height.
         * 
         * Without this check, we would override the measured height, and revert
         * back to the initial, arbitrary, height which would most probably be
         * wrong.
         * 
         * see GridSpacerUpdater.init for implementation details.
         */

        boolean isVisible = isDetailsVisible(rowIndex);
        if (visible && !isVisible) {
            escalator.getBody().setSpacer(rowIndex, DETAILS_ROW_INITIAL_HEIGHT);
            visibleDetails.add(rowIndexInteger);
        }

        else if (!visible && isVisible) {
            escalator.getBody().setSpacer(rowIndex, -1);
            visibleDetails.remove(rowIndexInteger);
        }
    }

    /**
     * Check whether the details for a row is visible or not.
     * 
     * @since 7.5.0
     * @param rowIndex
     *            the index of the row for which to check details
     * @return <code>true</code> iff the details for the given row is visible
     * @see #setDetailsVisible(int, boolean)
     */
    public boolean isDetailsVisible(int rowIndex) {
        return visibleDetails.contains(Integer.valueOf(rowIndex));
    }

    /**
     * Requests that the column widths should be recalculated.
     * <p>
     * The actual recalculation is not necessarily done immediately so you
     * cannot rely on the columns being the correct width after the call
     * returns.
     * 
     * @since 7.4.1
     */
    public void recalculateColumnWidths() {
        autoColumnWidthsRecalculator.schedule();
    }

    /**
     * Returns the sidebar for this grid.
     * <p>
     * The grid's sidebar shows the column hiding options for those columns that
     * have been set as {@link Column#setHidable(boolean) hidable}.
     * 
     * @since 7.5.0
     * @return the sidebar widget for this grid
     */
    private Sidebar getSidebar() {
        return sidebar;
    }

    /**
     * Gets the customizable menu bar that is by default used for toggling
     * column hidability. The application developer is allowed to add their
     * custom items to the end of the menu, but should try to avoid modifying
     * the items in the beginning of the menu that control the column hiding if
     * any columns are marked as hidable. A toggle for opening the menu will be
     * displayed whenever the menu contains at least one item.
     * 
     * @since 7.5.0
     * @return the menu bar
     */
    public MenuBar getSidebarMenu() {
        return sidebar.menuBar;
    }

    /**
     * Tests whether the sidebar menu is currently open.
     * 
     * @since 7.5.0
     * @see #getSidebarMenu()
     * @return <code>true</code> if the sidebar is open; <code>false</code> if
     *         it is closed
     */
    public boolean isSidebarOpen() {
        return sidebar.isOpen();
    }

    /**
     * Sets whether the sidebar menu is open.
     * 
     * 
     * @since 7.5.0
     * @see #getSidebarMenu()
     * @see #isSidebarOpen()
     * @param sidebarOpen
     *            <code>true</code> to open the sidebar; <code>false</code> to
     *            close it
     */
    public void setSidebarOpen(boolean sidebarOpen) {
        if (sidebarOpen) {
            sidebar.open();
        } else {
            sidebar.close();
        }
    }

    @Override
    public int getTabIndex() {
        return FocusUtil.getTabIndex(this);
    }

    @Override
    public void setAccessKey(char key) {
        FocusUtil.setAccessKey(this, key);
    }

    @Override
    public void setFocus(boolean focused) {
        FocusUtil.setFocus(this, focused);
    }

    @Override
    public void setTabIndex(int index) {
        FocusUtil.setTabIndex(this, index);
    }

    @Override
    public void focus() {
        setFocus(true);
    }

    /**
     * Sets the buffered editor mode.
     * 
     * @since
     * @param editorUnbuffered
     *            <code>true</code> to enable buffered editor,
     *            <code>false</code> to disable it
     */
    public void setEditorBuffered(boolean editorBuffered) {
        editor.setBuffered(editorBuffered);
    }

    /**
     * Gets the buffered editor mode.
     * 
     * @since
     * @return <code>true</code> if buffered editor is enabled,
     *         <code>false</code> otherwise
     */
    public boolean isEditorBuffered() {
        return editor.isBuffered();
    }

    /**
     * Returns the {@link EventCellReference} for the latest event fired from
     * this Grid.
     * <p>
     * Note: This cell reference will be updated when firing the next event.
     * 
     * @since 7.5
     * @return event cell reference
     */
    public EventCellReference<T> getEventCell() {
        return eventCell;
    }
}<|MERGE_RESOLUTION|>--- conflicted
+++ resolved
@@ -7790,16 +7790,14 @@
 
             @Override
             public void execute() {
-<<<<<<< HEAD
-                recalculateColumnWidths();
+                if (escalator.getInnerWidth() != autoColumnWidthsRecalculator.lastCalculatedInnerWidth) {
+                    recalculateColumnWidths();
+                }
+
                 // Vertical resizing could make editor positioning invalid so it
                 // needs to be recalculated on resize
                 if (isEditorActive()) {
                     editor.updateVerticalScrollPosition();
-=======
-                if (escalator.getInnerWidth() != autoColumnWidthsRecalculator.lastCalculatedInnerWidth) {
-                    recalculateColumnWidths();
->>>>>>> c95698a5
                 }
             }
         });
