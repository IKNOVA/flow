--- conflicted
+++ resolved
@@ -1,4 +1,3 @@
-<<<<<<< HEAD
 package com.vaadin.tests.components.textfield;
 
 import com.vaadin.Application;
@@ -32,40 +31,4 @@
         mainWindow.addComponent(table);
     }
 
-}
-=======
-package com.vaadin.tests.components.textfield;
-
-import com.vaadin.Application;
-import com.vaadin.ui.Component;
-import com.vaadin.ui.Panel;
-import com.vaadin.ui.Table;
-import com.vaadin.ui.TextField;
-import com.vaadin.ui.VerticalLayout;
-import com.vaadin.ui.Window;
-
-@SuppressWarnings("serial")
-public class TextFieldInLayoutInTable extends Application {
-
-    @Override
-    public void init() {
-
-        final Window mainWindow = new Window(this.getClass().getName());
-        setMainWindow(mainWindow);
-
-        final Table table = new Table();
-        table.addContainerProperty("column1", Component.class, null);
-        final Panel panel = new Panel("Panel");
-        ((VerticalLayout) panel.getContent()).setMargin(false);
-        VerticalLayout vl = new VerticalLayout();
-        final TextField textField = new TextField();
-        vl.addComponent(textField);
-
-        table.addItem(new Object[] { vl }, 1);
-
-        table.setSizeFull();
-        mainWindow.addComponent(table);
-    }
-
-}
->>>>>>> 116cd1f2
+}