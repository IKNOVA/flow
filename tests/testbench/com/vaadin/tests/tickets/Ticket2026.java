--- conflicted
+++ resolved
@@ -1,4 +1,3 @@
-<<<<<<< HEAD
 package com.vaadin.tests.tickets;
 
 import com.vaadin.Application;
@@ -33,41 +32,4 @@
 
         w.setContent(layout);
     }
-}
-=======
-package com.vaadin.tests.tickets;
-
-import com.vaadin.Application;
-import com.vaadin.ui.GridLayout;
-import com.vaadin.ui.TextField;
-import com.vaadin.ui.Window;
-
-public class Ticket2026 extends Application {
-
-    @Override
-    public void init() {
-        Window w = new Window(getClass().getSimpleName());
-        setMainWindow(w);
-
-        GridLayout layout = new GridLayout(2, 2);
-        layout.setSpacing(true);
-
-        @SuppressWarnings("unused")
-        int nr = 5;
-        TextField tf;
-        tf = new TextField("TextField (tabIndex 1)");
-        tf.setTabIndex(1);
-        tf.focus();
-        layout.addComponent(tf);
-        layout.addComponent(new TextField("TextField without tab index"));
-        layout.addComponent(new TextField("TextField without tab index"));
-        layout.addComponent(new TextField("TextField without tab index"));
-        layout.addComponent(new TextField("TextField without tab index"));
-        tf = new TextField("TextField (tabIndex 2)");
-        tf.setTabIndex(2);
-        layout.addComponent(tf);
-
-        w.setContent(layout);
-    }
-}
->>>>>>> 116cd1f2
+}