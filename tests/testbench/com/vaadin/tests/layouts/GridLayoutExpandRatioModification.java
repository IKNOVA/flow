package com.vaadin.tests.layouts;

import com.vaadin.tests.components.AbstractTestCase;
import com.vaadin.ui.Button;
import com.vaadin.ui.Button.ClickEvent;
import com.vaadin.ui.Button.ClickListener;
import com.vaadin.ui.GridLayout;
import com.vaadin.ui.Label;
import com.vaadin.ui.Root.LegacyWindow;
import com.vaadin.ui.TextField;
import com.vaadin.ui.VerticalLayout;

public class GridLayoutExpandRatioModification extends AbstractTestCase
        implements ClickListener {

    private boolean isVisible = false;
    private GridLayout mainLayout;
    private VerticalLayout vl1;
    private VerticalLayout vl2;
    private Button button;

    @Override
<<<<<<< HEAD
    public void setup() {
        LegacyWindow main = new LegacyWindow("The Main Window");
=======
    public void init() {
        Window main = new Window("The Main Window");
>>>>>>> 257d49fc
        mainLayout = new GridLayout(3, 3);
        main.setContent(mainLayout);
        setMainWindow(main);

        // The upper layout
        vl1 = new VerticalLayout();
        Label label1 = new Label("The upper/left layout");
        vl1.addComponent(label1);

        // Button that hides or shows the bottom part
        button = new Button("show / hide", this);

        // The bottom layout
        vl2 = new VerticalLayout();
        TextField tf = new TextField("The bottom/right field");
        tf.setHeight("100%");
        tf.setWidth("100%");
        vl2.addComponent(tf);

        // Add everything to the view
        mainLayout.addComponent(vl1, 0, 0);
        mainLayout.addComponent(button, 1, 1);
        mainLayout.addComponent(vl2, 2, 2);

        // Set expand ratios, hide lower
        mainLayout.setRowExpandRatio(0, 1);
        mainLayout.setColumnExpandRatio(0, 1);
        mainLayout.setRowExpandRatio(2, 0);
        mainLayout.setColumnExpandRatio(2, 0);

        // Maximize everything
        main.setSizeFull();
        mainLayout.setSizeFull();
        vl1.setSizeFull();
        vl2.setSizeFull();
    }

    public void buttonClick(ClickEvent event) {
        if (isVisible) {
            mainLayout.setRowExpandRatio(2, 0);
            mainLayout.setColumnExpandRatio(2, 0);
            isVisible = false;
        } else {
            mainLayout.setRowExpandRatio(2, 1);
            mainLayout.setColumnExpandRatio(2, 1);
            isVisible = true;
        }
    }

    @Override
    protected String getDescription() {
        return "Changing the expand ratio should repaint the layout correctly. Changing from 0 to something else should render the previously invisible component";
    }

    @Override
    protected Integer getTicketNumber() {
        return 2454;
    }
}<|MERGE_RESOLUTION|>--- conflicted
+++ resolved
@@ -1,6 +1,6 @@
 package com.vaadin.tests.layouts;
 
-import com.vaadin.tests.components.AbstractTestCase;
+import com.vaadin.tests.components.TestBase;
 import com.vaadin.ui.Button;
 import com.vaadin.ui.Button.ClickEvent;
 import com.vaadin.ui.Button.ClickListener;
@@ -10,8 +10,8 @@
 import com.vaadin.ui.TextField;
 import com.vaadin.ui.VerticalLayout;
 
-public class GridLayoutExpandRatioModification extends AbstractTestCase
-        implements ClickListener {
+public class GridLayoutExpandRatioModification extends TestBase implements
+        ClickListener {
 
     private boolean isVisible = false;
     private GridLayout mainLayout;
@@ -20,16 +20,11 @@
     private Button button;
 
     @Override
-<<<<<<< HEAD
     public void setup() {
-        LegacyWindow main = new LegacyWindow("The Main Window");
-=======
-    public void init() {
-        Window main = new Window("The Main Window");
->>>>>>> 257d49fc
+        LegacyWindow main = getMainWindow();
+
         mainLayout = new GridLayout(3, 3);
         main.setContent(mainLayout);
-        setMainWindow(main);
 
         // The upper layout
         vl1 = new VerticalLayout();
@@ -64,6 +59,7 @@
         vl2.setSizeFull();
     }
 
+    @Override
     public void buttonClick(ClickEvent event) {
         if (isVisible) {
             mainLayout.setRowExpandRatio(2, 0);
