/*
 * Copyright 2000-2018 Vaadin Ltd.
 *
 * Licensed under the Apache License, Version 2.0 (the "License"); you may not
 * use this file except in compliance with the License. You may obtain a copy of
 * the License at
 *
 * http://www.apache.org/licenses/LICENSE-2.0
 *
 * Unless required by applicable law or agreed to in writing, software
 * distributed under the License is distributed on an "AS IS" BASIS, WITHOUT
 * WARRANTIES OR CONDITIONS OF ANY KIND, either express or implied. See the
 * License for the specific language governing permissions and limitations under
 * the License.
 */

package com.vaadin.flow.plugin.common;

import static org.junit.Assert.assertEquals;
import static org.junit.Assert.assertTrue;
import static org.mockito.Matchers.anyMap;
import static org.mockito.Mockito.mock;
import static org.mockito.Mockito.verify;
import static org.mockito.Mockito.when;

import java.io.File;
import java.io.IOException;
import java.lang.annotation.Annotation;
import java.nio.charset.StandardCharsets;
import java.nio.file.Files;
import java.nio.file.Paths;
import java.util.Arrays;
import java.util.Collection;
import java.util.Collections;
import java.util.HashMap;
import java.util.HashSet;
import java.util.List;
import java.util.Map;
import java.util.Set;
import java.util.stream.Collectors;
import java.util.stream.Stream;

<<<<<<< HEAD
=======
import com.google.common.collect.ImmutableMap;
import com.google.common.collect.ImmutableSet;
>>>>>>> 495e90a2
import org.apache.commons.io.FileUtils;
import org.hamcrest.CoreMatchers;
import org.junit.Assert;
import org.junit.Before;
import org.junit.Rule;
import org.junit.Test;
import org.junit.rules.ExpectedException;
import org.junit.rules.TemporaryFolder;
import org.mockito.Matchers;
import org.mockito.Mockito;

<<<<<<< HEAD
import com.google.common.collect.ImmutableMap;
import com.google.common.collect.ImmutableSet;
=======
>>>>>>> 495e90a2
import com.vaadin.flow.component.Component;
import com.vaadin.flow.component.WebComponentExporter;
import com.vaadin.flow.component.dependency.HtmlImport;
import com.vaadin.flow.component.dependency.JavaScript;
import com.vaadin.flow.component.dependency.StyleSheet;
import com.vaadin.flow.component.webcomponent.WebComponent;
<<<<<<< HEAD
=======
import com.vaadin.flow.component.webcomponent.WebComponentDefinition;

import static org.junit.Assert.assertEquals;
import static org.junit.Assert.assertTrue;
import static org.mockito.Matchers.anyMap;
import static org.mockito.Mockito.mock;
import static org.mockito.Mockito.verify;
import static org.mockito.Mockito.when;
>>>>>>> 495e90a2

/**
 * @author Vaadin Ltd
 * @since 1.0.
 */
public class FrontendDataProviderTest {
    @Rule
    public final TemporaryFolder temporaryFolder = new TemporaryFolder();

    @Rule
    public final ExpectedException exception = ExpectedException.none();

    private File sourceDirectory;
    private File targetDirectory;
    private File jsFile;
    private File cssFile;
    private File htmlFile;

    private final ThemedURLTranslator translator = Mockito
            .mock(ThemedURLTranslator.class);

    private final WebComponentModulesGenerator generator = Mockito
            .mock(WebComponentModulesGenerator.class);

    public class TestFrontendDataProvider extends FrontendDataProvider {

        public TestFrontendDataProvider(boolean shouldBundle,
                boolean shouldMinify, File es6SourceDirectory,
                AnnotationValuesExtractor annotationValuesExtractor,
                File fragmentConfigurationFile,
                String webComponentOutputDirectoryName,
                Map<String, Set<String>> userDefinedFragments) {
            super(shouldBundle, shouldMinify, false, es6SourceDirectory,
                    annotationValuesExtractor, fragmentConfigurationFile,
                    webComponentOutputDirectoryName, userDefinedFragments);
        }

        @Override
        protected ThemedURLTranslator getTranslator(File es6SourceDirectory,
                ClassPathIntrospector introspector) {
            return translator;
        }

        @Override
        protected WebComponentModulesGenerator getWebComponentGenerator(
                ClassPathIntrospector introspector) {
            return generator;
        }

    }

    public static class TestExporter
<<<<<<< HEAD
            extends WebComponentExporter<Component> {

        public TestExporter() {
            super("test-component");
        }

        @Override
        public void configureInstance(WebComponent<Component> webComponent,
=======
            implements WebComponentExporter<Component> {

        @Override
        public void define(WebComponentDefinition<Component> definition) {
        }

        @Override
        public void configure(WebComponent<Component> webComponent,
>>>>>>> 495e90a2
                Component component) {
        }
    }

    @Before
    public void createFrontendSources() throws IOException {
        sourceDirectory = temporaryFolder.newFolder("es6Source");
        targetDirectory = temporaryFolder.newFolder("target");
        jsFile = createFile(sourceDirectory, "test.js");
        cssFile = createFile(sourceDirectory, "test.css");
        htmlFile = createFile(sourceDirectory, "test.html");

        Mockito.doAnswer(invocation -> invocation.getArgumentAt(0, Set.class))
                .when(translator).applyTheme(Matchers.any());

        Mockito.when(generator.getExporters())
                .thenAnswer(invocation -> Stream.of());
    }

    private File createFile(File directory, String fileName)
            throws IOException {
        File result = new File(directory, fileName);
        if (!result.createNewFile()) {
            throw new IllegalStateException(
                    String.format("Failed to create file '%s'", result));
        }
        return result;
    }

    @Test
    public void fragmentsFilesAreCheckedForExistence() {
        String nonExistentFragmentFile = "nonExistentFragmentFile";

        exception.expect(IllegalArgumentException.class);
        exception.expectMessage(
                new File(sourceDirectory, nonExistentFragmentFile)
                        .getAbsolutePath());

        new TestFrontendDataProvider(true, true, sourceDirectory,
                mock(AnnotationValuesExtractor.class), null, null,
                Collections.singletonMap("fragmentName",
                        Collections.singleton(nonExistentFragmentFile)));
    }

    @SuppressWarnings({ "unchecked" })
    @Test
    public void shellImportsAreCheckedForExistence() {
        String nonExistentImport = "nonExistentImport";
        AnnotationValuesExtractor annotationValuesExtractorMock = mock(
                AnnotationValuesExtractor.class);
        Map<Class<HtmlImport>, Set<String>> map = Collections.singletonMap(
                HtmlImport.class, Collections.singleton(nonExistentImport));
        when(annotationValuesExtractorMock.extractAnnotationValues(anyMap()))
                .thenReturn(new HashMap<>(map));

        exception.expect(IllegalArgumentException.class);
        exception.expectMessage(
                new File(sourceDirectory, nonExistentImport).getAbsolutePath());

        new TestFrontendDataProvider(true, true, sourceDirectory,
                annotationValuesExtractorMock, null, null,
                Collections.emptyMap());

        verify(annotationValuesExtractorMock, Mockito.times(2))
                .extractAnnotationValues(anyMap());
    }

    @Test
    public void optionsArePersisted() {
        assertOptionsArePersisted(true, true);
        assertOptionsArePersisted(false, true);
        assertOptionsArePersisted(true, false);
        assertOptionsArePersisted(false, false);
    }

    private void assertOptionsArePersisted(boolean shouldBundle,
            boolean shouldMinify) {
        AnnotationValuesExtractor annotationValuesExtractorMock = mock(
                AnnotationValuesExtractor.class);
        when(annotationValuesExtractorMock.extractAnnotationValues(anyMap()))
                .thenReturn(new HashMap<>());

        FrontendDataProvider frontendDataProvider = new TestFrontendDataProvider(
                shouldBundle, shouldMinify, sourceDirectory,
                annotationValuesExtractorMock, null, "bar",
                Collections.emptyMap());

        boolean actualShouldBundle = frontendDataProvider.shouldBundle();
        boolean actualShouldMinify = frontendDataProvider.shouldMinify();
        assertEquals(
                "Expect to have the same value for 'shouldBundle' variable as passed into a constructor",
                shouldBundle, actualShouldBundle);
        assertEquals(
                "Expect to have the same value for 'shouldMinify' variable as passed into a constructor",
                shouldMinify, actualShouldMinify);

        verify(annotationValuesExtractorMock, Mockito.times(2))
                .extractAnnotationValues(anyMap());
    }

    @SuppressWarnings({ "unchecked" })
    @Test
    public void themedHtmlImports_existingThemedImportIsConverted_nonExistentIsPreserved()
            throws IOException {
        File src = new File(sourceDirectory, "src");
        src.mkdir();
        createFile(src, "component1.html");
        createFile(src, "component2.html");

        File theme = new File(sourceDirectory, "theme");
        theme.mkdir();
        theme = new File(theme, "myTheme");
        theme.mkdir();
        createFile(theme, "component1.html");

        AnnotationValuesExtractor annotationValuesExtractorMock = mock(
                AnnotationValuesExtractor.class);

        when(annotationValuesExtractorMock.extractAnnotationValues(anyMap()))
                .thenReturn(
                        new HashMap<>(Collections.singletonMap(HtmlImport.class,
                                new HashSet<>(
                                        Arrays.asList("src/component1.html",
                                                "src/component2.html")))));

        Mockito.when(translator.applyTheme(Mockito.anySet())).thenReturn(
                new HashSet<>(Arrays.asList("theme/myTheme/component1.html",
                        "src/component2.html")));

        FrontendDataProvider provider = new TestFrontendDataProvider(true, true,
                sourceDirectory, annotationValuesExtractorMock, null, "bar",
                Collections.emptyMap());

        provider.createShellFile(targetDirectory);
        File bundle = new File(targetDirectory, "vaadin-flow-bundle.html");
        List<String> lines = Files.readAllLines(bundle.toPath(),
                StandardCharsets.UTF_8);
        String content = lines.stream().collect(Collectors.joining(""));
        Assert.assertThat(content, CoreMatchers
                .containsString("es6Source/theme/myTheme/component1.html"));
        Assert.assertThat(content,
                CoreMatchers.containsString("es6Source/src/component2.html"));

        verify(annotationValuesExtractorMock, Mockito.times(2))
                .extractAnnotationValues(anyMap());
    }

    @Test
    public void createShellFile_fileContainsGeneratedWebModuleAndRegularHtmlImport()
            throws IOException {
        Mockito.when(generator.getExporters())
                .thenReturn(Stream.of(TestExporter.class));

<<<<<<< HEAD
        File webModule = new File(sourceDirectory, "bar/web-module-gen.html");
        Mockito.when(generator.generateModuleFile(TestExporter.class,
                new File(sourceDirectory, "bar"))).thenReturn(webModule);
=======
        File webModule = new File(sourceDirectory, "web-module-gen.html");
        Mockito.when(generator.generateModuleFile(TestExporter.class,
                sourceDirectory)).thenReturn(webModule);
>>>>>>> 495e90a2

        AnnotationValuesExtractor annotationValuesExtractorMock = mock(
                AnnotationValuesExtractor.class);

        when(annotationValuesExtractorMock.extractAnnotationValues(anyMap()))
                .thenReturn(
                        new HashMap<>(Collections.singletonMap(HtmlImport.class,
                                new HashSet<>(Arrays.asList("src/foo.html")))));

        File src = new File(sourceDirectory, "src");
        src.mkdir();
        createFile(src, "foo.html");

        FrontendDataProvider provider = new TestFrontendDataProvider(true, true,
<<<<<<< HEAD
                sourceDirectory, annotationValuesExtractorMock, null, "bar",
=======
                sourceDirectory, annotationValuesExtractorMock, null,
>>>>>>> 495e90a2
                Collections.emptyMap());

        String file = provider.createShellFile(targetDirectory);
        String bundle = FileUtils.readFileToString(new File(file),
                StandardCharsets.UTF_8);

        Assert.assertThat(bundle,
                CoreMatchers.containsString("es6Source/src/foo.html"));
<<<<<<< HEAD
        Assert.assertThat(bundle, CoreMatchers
                .containsString("es6Source/bar/web-module-gen.html"));
=======
        Assert.assertThat(bundle,
                CoreMatchers.containsString("es6Source/web-module-gen.html"));
>>>>>>> 495e90a2
    }

    @Test
    public void fragmentsAreNotCreatedOrCheckedIfBundlingIsDisabled() {
        AnnotationValuesExtractor annotationValuesExtractorMock = mock(
                AnnotationValuesExtractor.class);
        when(annotationValuesExtractorMock.extractAnnotationValues(anyMap()))
                .thenReturn(new HashMap<>());

        FrontendDataProvider frontendDataProvider = new TestFrontendDataProvider(
                false, true, sourceDirectory, annotationValuesExtractorMock,
                null, "bar", Collections.singletonMap("whatever",
                        Collections.singleton("doesNotMatter")));
        Set<String> fragmentFiles = frontendDataProvider
                .createFragmentFiles(targetDirectory);

        assertTrue(
                "Fragment files should not be created or checked if bundling is disabled",
                fragmentFiles.isEmpty());
        assertTrue("There should be no files created in the target directory",
                targetDirectory.listFiles().length == 0);
        verify(annotationValuesExtractorMock, Mockito.times(2))
                .extractAnnotationValues(anyMap());
    }

    @SuppressWarnings({ "unchecked" })
    @Test
    public void fragmentsContentsIsNotIncludedIntoShellFile()
            throws IOException {
        String fragmentName = "userFragment";
        Set<String> fragmentImports = ImmutableSet.of(jsFile.getName(),
                cssFile.getName());
        Set<String> shellImports = Collections.singleton(htmlFile.getName());

        Set<String> allImports = new HashSet<>(fragmentImports);
        allImports.addAll(shellImports);

        AnnotationValuesExtractor annotationValuesExtractorMock = mock(
                AnnotationValuesExtractor.class);
        when(annotationValuesExtractorMock.extractAnnotationValues(anyMap()))
                .thenReturn(new HashMap<>(Collections
                        .singletonMap(HtmlImport.class, allImports)));

        FrontendDataProvider frontendDataProvider = new TestFrontendDataProvider(
                true, true, sourceDirectory, annotationValuesExtractorMock,
                null, "bar",
                Collections.singletonMap(fragmentName, fragmentImports));

        Set<String> fragmentFilePaths = frontendDataProvider
                .createFragmentFiles(targetDirectory);
        assertEquals(
                "Single fragment name passed should result in single fragment created",
                1, fragmentFilePaths.size());
        findAndVerifyFragment(fragmentFilePaths, fragmentName, fragmentImports);

        String shellFile = frontendDataProvider
                .createShellFile(targetDirectory);
        verifyFileWithImports(shellFile, shellImports);

        verify(annotationValuesExtractorMock, Mockito.times(2))
                .extractAnnotationValues(anyMap());
    }

    @Test
    public void userDefinedAndConfigurationFileFragmentsAreMerged()
            throws IOException {
        AnnotationValuesExtractor annotationValuesExtractorMock = mock(
                AnnotationValuesExtractor.class);
        when(annotationValuesExtractorMock.extractAnnotationValues(anyMap()))
                .thenReturn(new HashMap<>());

        String firstFragment = "firstFragment";
        String firstFragmentImport = jsFile.getName();

        String secondFragment = "secondFragment";
        String secondFragmentImport = htmlFile.getName();
        File configurationFile = temporaryFolder
                .newFile("fragment-configuration.json");
        String additionalFirstFragmentImport = cssFile.getName();
        Files.write(configurationFile.toPath(),
                Collections.singletonList(String.format(
                        "{'fragments':[ {'name': '%s', 'files': ['%s']}, {'name': '%s', 'files': ['%s']} ]}",
                        firstFragment, additionalFirstFragmentImport,
                        secondFragment, secondFragmentImport)),
                StandardCharsets.UTF_8);

        FrontendDataProvider frontendDataProvider = new TestFrontendDataProvider(
                true, true, sourceDirectory, annotationValuesExtractorMock,
                configurationFile, "bar",
                Collections.singletonMap(firstFragment,
                        Collections.singleton(firstFragmentImport)));

        Set<String> fragmentFilePaths = frontendDataProvider
                .createFragmentFiles(targetDirectory);
        assertEquals(
                "Both fragments from file and method argument should be created",
                2, fragmentFilePaths.size());
        findAndVerifyFragment(fragmentFilePaths, firstFragment, Arrays
                .asList(firstFragmentImport, additionalFirstFragmentImport));
        findAndVerifyFragment(fragmentFilePaths, secondFragment,
                Collections.singletonList(secondFragmentImport));

        String shellFile = frontendDataProvider
                .createShellFile(targetDirectory);
        verifyFileWithImports(shellFile, Collections.emptySet());

        verify(annotationValuesExtractorMock, Mockito.times(2))
                .extractAnnotationValues(anyMap());
    }

    @Test
    public void importsWithContextOrBaseProtocolAreIgnored()
            throws IOException {
        List<String> expectedFiles = Arrays.asList("result1.js", "result2.js",
                "result1.css", "result2.css", "result1.html", "result2.html");

        for (String file : expectedFiles) {
            assertTrue("Failed to create a test file",
                    new File(sourceDirectory, file).createNewFile());
        }

        AnnotationValuesExtractor annotationValuesExtractorMock = mock(
                AnnotationValuesExtractor.class);
        when(annotationValuesExtractorMock.extractAnnotationValues(
                ImmutableMap.of(StyleSheet.class, ThemedURLTranslator.VALUE,
                        JavaScript.class, ThemedURLTranslator.VALUE)))
                                .thenReturn(getCssAndJsImports(expectedFiles));
        when(annotationValuesExtractorMock.extractAnnotationValues(Collections
                .singletonMap(HtmlImport.class, ThemedURLTranslator.VALUE)))
                        .thenReturn(getHtmlImports(expectedFiles));

        FrontendDataProvider dataProvider = new TestFrontendDataProvider(false,
                false, sourceDirectory, annotationValuesExtractorMock, null,
                "foo", Collections.emptyMap());

        String shellFile = dataProvider.createShellFile(targetDirectory);
        List<String> shellFileContents = Files.lines(Paths.get(shellFile))
                .collect(Collectors.toList());

        assertTrue(
                "No imports with context:// or base:// prefix should be in the shell file",
                shellFileContents.stream()
                        .noneMatch(line -> line.contains("shouldBeIgnored")));

        for (String expectedFile : expectedFiles) {
            assertTrue(String.format(
                    "Regular files or files with frontend:// prefix should be imported in the shell file, but the file '%s' is missing",
                    expectedFile),
                    shellFileContents.stream()
                            .anyMatch(line -> line.contains(expectedFile)));
        }
    }

    private ImmutableMap<Class<? extends Annotation>, Set<String>> getHtmlImports(
            List<String> expectedFiles) {
        return ImmutableMap.of(HtmlImport.class, ImmutableSet.of(
                "/shouldBeIgnored.html", "context://shouldBeIgnored.html",
                "base://shouldBeIgnored.html",
                "frontend://" + expectedFiles.get(4), expectedFiles.get(5)));
    }

    private HashMap<Class<? extends Annotation>, Set<String>> getCssAndJsImports(
            List<String> expectedFiles) {
        return new HashMap<>(ImmutableMap.of(JavaScript.class, ImmutableSet.of(
                "/shouldBeIgnored.js", "context://shouldBeIgnored.js",
                "base://shouldBeIgnored.js",
                "frontend://" + expectedFiles.get(0), expectedFiles.get(1)),
                StyleSheet.class,
                ImmutableSet.of("/shouldBeIgnored.css",
                        "context://shouldBeIgnored.css",
                        "base://shouldBeIgnored.css",
                        "frontend://" + expectedFiles.get(2),
                        expectedFiles.get(3))));
    }

    private void findAndVerifyFragment(Collection<String> outputFragmentNames,
            String fragmentNameToFind, Collection<String> expectedImports)
            throws IOException {
        String expectedFragmentFileName = fragmentNameToFind + ".html";
        verifyFileWithImports(outputFragmentNames.stream()
                .filter(fragmentFilePath -> fragmentFilePath
                        .endsWith(expectedFragmentFileName))
                .findFirst()
                .orElseThrow(() -> new AssertionError(String.format(
                        "Failed to find fragment file '%s' in output fragment names",
                        expectedFragmentFileName))),
                expectedImports);
    }

    private void verifyFileWithImports(String fragmentFilePath,
            Collection<String> expectedImports) throws IOException {
        List<String> fileImports = Files.lines(Paths.get(fragmentFilePath))
                .collect(Collectors.toList());
        assertEquals(
                String.format("Incorrect number of imports in file '%s'",
                        fragmentFilePath),
                expectedImports.size(), fileImports.size());
        expectedImports.forEach(expectedImport -> assertTrue(
                String.format(
                        "Expected file '%s' to contain import of file '%s'",
                        fragmentFilePath, expectedImport),
                fileImports.stream().anyMatch(
                        fileImport -> fileImport.contains(expectedImport))));
    }
}<|MERGE_RESOLUTION|>--- conflicted
+++ resolved
@@ -15,13 +15,6 @@
  */
 
 package com.vaadin.flow.plugin.common;
-
-import static org.junit.Assert.assertEquals;
-import static org.junit.Assert.assertTrue;
-import static org.mockito.Matchers.anyMap;
-import static org.mockito.Mockito.mock;
-import static org.mockito.Mockito.verify;
-import static org.mockito.Mockito.when;
 
 import java.io.File;
 import java.io.IOException;
@@ -40,11 +33,6 @@
 import java.util.stream.Collectors;
 import java.util.stream.Stream;
 
-<<<<<<< HEAD
-=======
-import com.google.common.collect.ImmutableMap;
-import com.google.common.collect.ImmutableSet;
->>>>>>> 495e90a2
 import org.apache.commons.io.FileUtils;
 import org.hamcrest.CoreMatchers;
 import org.junit.Assert;
@@ -56,20 +44,14 @@
 import org.mockito.Matchers;
 import org.mockito.Mockito;
 
-<<<<<<< HEAD
 import com.google.common.collect.ImmutableMap;
 import com.google.common.collect.ImmutableSet;
-=======
->>>>>>> 495e90a2
 import com.vaadin.flow.component.Component;
 import com.vaadin.flow.component.WebComponentExporter;
 import com.vaadin.flow.component.dependency.HtmlImport;
 import com.vaadin.flow.component.dependency.JavaScript;
 import com.vaadin.flow.component.dependency.StyleSheet;
 import com.vaadin.flow.component.webcomponent.WebComponent;
-<<<<<<< HEAD
-=======
-import com.vaadin.flow.component.webcomponent.WebComponentDefinition;
 
 import static org.junit.Assert.assertEquals;
 import static org.junit.Assert.assertTrue;
@@ -77,7 +59,6 @@
 import static org.mockito.Mockito.mock;
 import static org.mockito.Mockito.verify;
 import static org.mockito.Mockito.when;
->>>>>>> 495e90a2
 
 /**
  * @author Vaadin Ltd
@@ -130,7 +111,6 @@
     }
 
     public static class TestExporter
-<<<<<<< HEAD
             extends WebComponentExporter<Component> {
 
         public TestExporter() {
@@ -139,16 +119,6 @@
 
         @Override
         public void configureInstance(WebComponent<Component> webComponent,
-=======
-            implements WebComponentExporter<Component> {
-
-        @Override
-        public void define(WebComponentDefinition<Component> definition) {
-        }
-
-        @Override
-        public void configure(WebComponent<Component> webComponent,
->>>>>>> 495e90a2
                 Component component) {
         }
     }
@@ -302,15 +272,9 @@
         Mockito.when(generator.getExporters())
                 .thenReturn(Stream.of(TestExporter.class));
 
-<<<<<<< HEAD
         File webModule = new File(sourceDirectory, "bar/web-module-gen.html");
         Mockito.when(generator.generateModuleFile(TestExporter.class,
                 new File(sourceDirectory, "bar"))).thenReturn(webModule);
-=======
-        File webModule = new File(sourceDirectory, "web-module-gen.html");
-        Mockito.when(generator.generateModuleFile(TestExporter.class,
-                sourceDirectory)).thenReturn(webModule);
->>>>>>> 495e90a2
 
         AnnotationValuesExtractor annotationValuesExtractorMock = mock(
                 AnnotationValuesExtractor.class);
@@ -325,11 +289,7 @@
         createFile(src, "foo.html");
 
         FrontendDataProvider provider = new TestFrontendDataProvider(true, true,
-<<<<<<< HEAD
                 sourceDirectory, annotationValuesExtractorMock, null, "bar",
-=======
-                sourceDirectory, annotationValuesExtractorMock, null,
->>>>>>> 495e90a2
                 Collections.emptyMap());
 
         String file = provider.createShellFile(targetDirectory);
@@ -338,13 +298,8 @@
 
         Assert.assertThat(bundle,
                 CoreMatchers.containsString("es6Source/src/foo.html"));
-<<<<<<< HEAD
         Assert.assertThat(bundle, CoreMatchers
                 .containsString("es6Source/bar/web-module-gen.html"));
-=======
-        Assert.assertThat(bundle,
-                CoreMatchers.containsString("es6Source/web-module-gen.html"));
->>>>>>> 495e90a2
     }
 
     @Test
