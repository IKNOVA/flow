/*
 * Copyright 2000-2020 Vaadin Ltd.
 *
 * Licensed under the Apache License, Version 2.0 (the "License"); you may not
 * use this file except in compliance with the License. You may obtain a copy of
 * the License at
 *
 * http://www.apache.org/licenses/LICENSE-2.0
 *
 * Unless required by applicable law or agreed to in writing, software
 * distributed under the License is distributed on an "AS IS" BASIS, WITHOUT
 * WARRANTIES OR CONDITIONS OF ANY KIND, either express or implied. See the
 * License for the specific language governing permissions and limitations under
 * the License.
 */
package com.vaadin.flow.component.littemplate;

import java.io.Serializable;
import java.util.Collections;
import java.util.Optional;

import org.jsoup.nodes.Element;
import org.slf4j.Logger;
import org.slf4j.LoggerFactory;

import com.vaadin.flow.component.Tag;
import com.vaadin.flow.component.littemplate.LitTemplateParser.TemplateData;
import com.vaadin.flow.component.polymertemplate.IdCollector;
import com.vaadin.flow.component.polymertemplate.TemplateDataAnalyzer.ParserData;
import com.vaadin.flow.internal.AnnotationReader;
import com.vaadin.flow.server.VaadinService;

/**
 * Template data analyzer which produces immutable data required for template
 * initializer using provided template class and a parser.
 *
 * @author Vaadin Ltd
 * @since
 *
 */
class LitTemplateDataAnalyzer implements Serializable {

    private final Class<? extends LitTemplate> templateClass;
    private final LitTemplateParser parser;
    private final VaadinService service;
    private final String tag;

    /**
     * Create an instance of the analyzer using the {@code templateClass} and
     * the template {@code parser}.
     *
     * @param templateClass
     *            a template type
<<<<<<< HEAD
     * @param parser
     *            a template parser
     * @param service
     *            the related service instance
=======
>>>>>>> af11c30b
     */
    LitTemplateDataAnalyzer(Class<? extends LitTemplate> templateClass,
            LitTemplateParser parser, VaadinService service) {
        this.templateClass = templateClass;
        this.parser = parser;
        this.service = service;
        tag = getTag(templateClass);
    }

    /**
     * Gets the template data for the template initializer.
     *
     * @return the template data
     */
    ParserData parseTemplate() {
        TemplateData templateData = parser.getTemplateContent(templateClass,
                tag, service);
        if (templateData == null) {
            getLogger().info("Couldn't parse template for {} class. "
                    + "Only specific Lit template format is supported. Please check that your template definition"
                    + " directly contains 'render' method which returns html`_template_content_`.",
                    templateClass);
        }

        Element templateRoot = templateData == null ? null
                : templateData.getTemplateElement();
        String modulePath = templateData == null ? null
                : templateData.getModulePath();
        IdCollector idExtractor = new IdCollector(templateClass, modulePath,
                templateRoot);
        idExtractor.collectInjectedIds(Collections.emptySet());
        return new ParserData(idExtractor.getIdByField(),
<<<<<<< HEAD
                idExtractor.getTagById(), Collections.emptySet(),
                Collections.emptyList());
=======
                idExtractor.getTagById(), Collections.emptyMap(),
                Collections.emptySet(), Collections.emptyList());
>>>>>>> af11c30b
    }

    private String getTag(Class<? extends LitTemplate> clazz) {
        Optional<String> tagNameAnnotation = AnnotationReader
                .getAnnotationFor(clazz, Tag.class).map(Tag::value);
        assert tagNameAnnotation.isPresent();
        return tagNameAnnotation.get();
    }

    private Logger getLogger() {
        return LoggerFactory.getLogger(LitTemplateDataAnalyzer.class.getName());
    }

}<|MERGE_RESOLUTION|>--- conflicted
+++ resolved
@@ -51,13 +51,10 @@
      *
      * @param templateClass
      *            a template type
-<<<<<<< HEAD
      * @param parser
      *            a template parser
      * @param service
      *            the related service instance
-=======
->>>>>>> af11c30b
      */
     LitTemplateDataAnalyzer(Class<? extends LitTemplate> templateClass,
             LitTemplateParser parser, VaadinService service) {
@@ -90,13 +87,8 @@
                 templateRoot);
         idExtractor.collectInjectedIds(Collections.emptySet());
         return new ParserData(idExtractor.getIdByField(),
-<<<<<<< HEAD
-                idExtractor.getTagById(), Collections.emptySet(),
-                Collections.emptyList());
-=======
                 idExtractor.getTagById(), Collections.emptyMap(),
                 Collections.emptySet(), Collections.emptyList());
->>>>>>> af11c30b
     }
 
     private String getTag(Class<? extends LitTemplate> clazz) {
