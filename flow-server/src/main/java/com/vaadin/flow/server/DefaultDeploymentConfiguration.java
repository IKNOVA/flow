--- conflicted
+++ resolved
@@ -65,18 +65,15 @@
             + "'flow-build-info.json' exists on the classpath. With Maven, "
             + "this is handled by the 'prepare-frontend' goal. To use "
             + "compatibility mode, add the 'flow-server-compatibility-mode' "
-<<<<<<< HEAD
-            + "dependency.";
+            + "dependency. If using Vaadin with Spring Boot, instead set the "
+            + "property 'vaadin.compatibilityMode' to 'true' in "
+            + "'application.properties'.";
 
     private static final String CLIENT_SIDE_BOOTSTRAP_MODE = SEPARATOR
             + "\nRunning the application in 'clientSideMode'.\n"
             + "It requires an 'index.html' template in the 'frontend' folder "
             + "for bootstrapping the application." + SEPARATOR;
-=======
-            + "dependency. If using Vaadin with Spring Boot, instead set the "
-            + "property 'vaadin.compatibilityMode' to 'true' in "
-            + "'application.properties'.";
->>>>>>> 0caf08b5
+
     /**
      * Default value for {@link #getHeartbeatInterval()} = {@value} .
      */
